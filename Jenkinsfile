#!/usr/bin/groovy
/* Copyright (C) 2019-2020 Intel Corporation
 * All rights reserved.
 *
 * Redistribution and use in source and binary forms, with or without
 * modification, are permitted for any purpose (including commercial purposes)
 * provided that the following conditions are met:
 *
 * 1. Redistributions of source code must retain the above copyright notice,
 *    this list of conditions, and the following disclaimer.
 *
 * 2. Redistributions in binary form must reproduce the above copyright notice,
 *    this list of conditions, and the following disclaimer in the
 *    documentation and/or materials provided with the distribution.
 *
 * 3. In addition, redistributions of modified forms of the source or binary
 *    code must carry prominent notices stating that the original code was
 *    changed and the date of the change.
 *
 *  4. All publications or advertising materials mentioning features or use of
 *     this software are asked, but not required, to acknowledge that it was
 *     developed by Intel Corporation and credit the contributors.
 *
 * 5. Neither the name of Intel Corporation, nor the name of any Contributor
 *    may be used to endorse or promote products derived from this software
 *    without specific prior written permission.
 *
 * THIS SOFTWARE IS PROVIDED BY THE COPYRIGHT HOLDERS AND CONTRIBUTORS "AS IS"
 * AND ANY EXPRESS OR IMPLIED WARRANTIES, INCLUDING, BUT NOT LIMITED TO, THE
 * IMPLIED WARRANTIES OF MERCHANTABILITY AND FITNESS FOR A PARTICULAR PURPOSE
 * ARE DISCLAIMED. IN NO EVENT SHALL THE COPYRIGHT HOLDER BE LIABLE FOR ANY
 * DIRECT, INDIRECT, INCIDENTAL, SPECIAL, EXEMPLARY, OR CONSEQUENTIAL DAMAGES
 * (INCLUDING, BUT NOT LIMITED TO, PROCUREMENT OF SUBSTITUTE GOODS OR SERVICES;
 * LOSS OF USE, DATA, OR PROFITS; OR BUSINESS INTERRUPTION) HOWEVER CAUSED AND
 * ON ANY THEORY OF LIABILITY, WHETHER IN CONTRACT, STRICT LIABILITY, OR TORT
 * (INCLUDING NEGLIGENCE OR OTHERWISE) ARISING IN ANY WAY OUT OF THE USE OF
 * THIS SOFTWARE, EVEN IF ADVISED OF THE POSSIBILITY OF SUCH DAMAGE.
 */
// To use a test branch (i.e. PR) until it lands to master
// I.e. for testing library changes
//@Library(value="pipeline-lib@your_branch") _


def arch = ""
def sanitized_JOB_NAME = JOB_NAME.toLowerCase().replaceAll('/', '-').replaceAll('%2f', '-')

def daos_packages_version = ""
def el7_component_repos = ""
def component_repos = ""
def daos_repo = "daos@${env.BRANCH_NAME}:${env.BUILD_NUMBER}"
def el7_daos_repos = el7_component_repos + ' ' + component_repos + ' ' + daos_repo
def functional_rpms  = "--exclude openmpi openmpi3 hwloc ndctl " +
                       "ior-hpc-cart-4-daos-0 mpich-autoload-cart-4-daos-0 " +
                       "romio-tests-cart-4-daos-0 hdf5-tests-cart-4-daos-0 " +
                       "mpi4py-tests-cart-4-daos-0 testmpio-cart-4-daos-0"

def rpm_test_pre = '''if git show -s --format=%B | grep "^Skip-test: true"; then
                          exit 0
                      fi
                      nodelist=(${NODELIST//,/ })
                      scp -i ci_key src/tests/ftest/data/daos_server_baseline.yaml \
                                    jenkins@${nodelist[0]}:/tmp
                      scp -i ci_key src/tests/ftest/data/daos_agent_baseline.yaml \
                                    jenkins@${nodelist[0]}:/tmp
                      ssh -i ci_key jenkins@${nodelist[0]} "set -ex\n'''

def rpm_test_daos_test = '''me=\\\$(whoami)
                            for dir in server agent; do
                                sudo mkdir /var/run/daos_\\\$dir
                                sudo chmod 0755 /var/run/daos_\\\$dir
                                sudo chown \\\$me:\\\$me /var/run/daos_\\\$dir
                            done
                            sudo mkdir /tmp/daos_sockets
                            sudo chmod 0755 /tmp/daos_sockets
                            sudo chown \\\$me:\\\$me /tmp/daos_sockets
                            sudo mkdir -p /mnt/daos
                            sudo mount -t tmpfs -o size=16777216k tmpfs /mnt/daos
                            sed -i -e \\\"/^access_points:/s/example/\\\$(hostname -s)/\\\" /tmp/daos_server_baseline.yaml
                            sed -i -e \\\"/^access_points:/s/example/\\\$(hostname -s)/\\\" /tmp/daos_agent_baseline.yaml
                            sudo cp /tmp/daos_server_baseline.yaml /usr/etc/daos_server.yml
                            sudo cp /tmp/daos_agent_baseline.yaml /usr/etc/daos_agent.yml
                            cat /usr/etc/daos_server.yml
                            cat /usr/etc/daos_agent.yml
                            module load mpi/openmpi3-x86_64
                            coproc orterun -np 1 -H \\\$HOSTNAME --enable-recovery daos_server --debug --config /usr/etc/daos_server.yml start -t 1 -i --recreate-superblocks
                            trap 'set -x; kill -INT \\\$COPROC_PID' EXIT
                            line=\"\"
                            while [[ \"\\\$line\" != *started\\\\ on\\\\ rank\\\\ 0* ]]; do
                                read line <&\\\${COPROC[0]}
                                echo \"Server stdout: \\\$line\"
                            done
                            echo \"Server started!\"
                            daos_agent -o /usr/etc/daos_agent.yml -i &
                            AGENT_PID=\\\$!
                            trap 'set -x; kill -INT \\\$AGENT_PID \\\$COPROC_PID' EXIT
                            orterun -np 1 -x OFI_INTERFACE=eth0 daos_test -m'''

// bail out of branch builds that are not on a whitelist
if (!env.CHANGE_ID &&
    (env.BRANCH_NAME != "weekly-testing" &&
     !env.BRANCH_NAME.startsWith("releases/") &&
     env.BRANCH_NAME != "master")) {
   currentBuild.result = 'SUCCESS'
   return
}

pipeline {
    agent { label 'lightweight' }

    triggers {
        cron(env.BRANCH_NAME == 'master' ? '0 0 * * *\n' : '' +
             env.BRANCH_NAME == 'weekly-testing' ? 'H 0 * * 6' : '')
    }

    environment {
        GITHUB_USER = credentials('daos-jenkins-review-posting')
        BAHTTPS_PROXY = "${env.HTTP_PROXY ? '--build-arg HTTP_PROXY="' + env.HTTP_PROXY + '" --build-arg http_proxy="' + env.HTTP_PROXY + '"' : ''}"
        BAHTTP_PROXY = "${env.HTTP_PROXY ? '--build-arg HTTPS_PROXY="' + env.HTTPS_PROXY + '" --build-arg https_proxy="' + env.HTTPS_PROXY + '"' : ''}"
        UID = sh(script: "id -u", returnStdout: true)
        BUILDARGS = "$env.BAHTTP_PROXY $env.BAHTTPS_PROXY "                   +
                    "--build-arg NOBUILD=1 --build-arg UID=$env.UID "         +
                    "--build-arg JENKINS_URL=$env.JENKINS_URL "               +
                    "--build-arg CACHEBUST=${currentBuild.startTimeInMillis}"
       QUICKBUILD = commitPragma(pragma: 'Quick-build').contains('true')
        SSH_KEY_ARGS = "-ici_key"
        CLUSH_ARGS = "-o$SSH_KEY_ARGS"
        CART_COMMIT = sh(script: "sed -ne 's/CART *= *\\(.*\\)/\\1/p' utils/build.config",
                         returnStdout: true).trim()
        QUICKBUILD_DEPS = sh(script: "rpmspec -q --define cart_sha1\\ ${env.CART_COMMIT} --srpm --requires utils/rpms/daos.spec 2>/dev/null",
                             returnStdout: true)
    }

    options {
        // preserve stashes so that jobs can be started at the test stage
        preserveStashes(buildCount: 5)
    }

    stages {
        stage('Cancel Previous Builds') {
            when { changeRequest() }
            steps {
                cancelPreviousBuilds()
            }
        }
        stage('Pre-build') {
            when {
                beforeAgent true
                allOf {
                    not { branch 'weekly-testing' }
                    expression { env.CHANGE_TARGET != 'weekly-testing' }
                    expression { env.QUICKBUILD != 'true' }
                }
            }
            parallel {
                stage('checkpatch') {
                    when {
                      beforeAgent true
                      expression {
                        ! commitPragma(pragma: 'Skip-checkpatch').contains('true')
                      }
                    }
                    agent {
                        dockerfile {
                            filename 'Dockerfile.centos.7'
                            dir 'utils/docker'
                            label 'docker_runner'
                            additionalBuildArgs "-t ${sanitized_JOB_NAME}-centos7 " + '$BUILDARGS'
                        }
                    }
                    steps {
                        checkPatch user: GITHUB_USER_USR,
                                   password: GITHUB_USER_PSW,
                                   ignored_files: "src/control/vendor/*:src/include/daos/*.pb-c.h:src/common/*.pb-c.[ch]:src/mgmt/*.pb-c.[ch]:src/iosrv/*.pb-c.[ch]:src/security/*.pb-c.[ch]:*.crt:*.pem:*_test.go"
                    }
                    post {
                        always {
                            archiveArtifacts artifacts: 'pylint.log', allowEmptyArchive: true
                            /* when JENKINS-39203 is resolved, can probably use stepResult
                               here and remove the remaining post conditions
                               stepResult name: env.STAGE_NAME,
                                          context: 'build/' + env.STAGE_NAME,
                                          result: ${currentBuild.currentResult}
                            */
                        }
                        /* temporarily moved into stepResult due to JENKINS-39203
                        success {
                            githubNotify credentialsId: 'daos-jenkins-commit-status',
                                         description: env.STAGE_NAME,
                                         context: 'pre-build/' + env.STAGE_NAME,
                                         status: 'SUCCESS'
                        }
                        unstable {
                            githubNotify credentialsId: 'daos-jenkins-commit-status',
                                         description: env.STAGE_NAME,
                                         context: 'pre-build/' + env.STAGE_NAME,
                                         status: 'FAILURE'
                        }
                        failure {
                            githubNotify credentialsId: 'daos-jenkins-commit-status',
                                         description: env.STAGE_NAME,
                                         context: 'pre-build/' + env.STAGE_NAME,
                                         status: 'ERROR'
                        }
                        */
                    }
                }
            }
        }
        stage('Build') {
            /* Don't use failFast here as whilst it avoids using extra resources
             * and gives faster results for PRs it's also on for master where we
             * do want complete results in the case of partial failure
             */
            //failFast true
            when {
                beforeAgent true
                // expression { skipTest != true }
                expression { ! commitPragma(pragma: 'Skip-build').contains('true') }
            }
            parallel {
                stage('Build RPM on CentOS 7') {
                    when {
                        beforeAgent true
                        allOf {
                            not { branch 'weekly-testing' }
                            expression { env.CHANGE_TARGET != 'weekly-testing' }
                        }
                    }
                    agent {
                        dockerfile {
                            filename 'Dockerfile.mockbuild'
                            dir 'utils/rpms/packaging'
                            label 'docker_runner'
                            additionalBuildArgs '--build-arg UID=$(id -u) --build-arg JENKINS_URL=' +
                                                env.JENKINS_URL
                            args  '--group-add mock --cap-add=SYS_ADMIN --privileged=true'
                        }
                    }
                    steps {
                         githubNotify credentialsId: 'daos-jenkins-commit-status',
                                      description: env.STAGE_NAME,
                                      context: "build" + "/" + env.STAGE_NAME,
                                      status: "PENDING"
                        checkoutScm withSubmodules: true
                        catchError(stageResult: 'UNSTABLE', buildResult: 'SUCCESS') {
                            sh label: env.STAGE_NAME,
                               script: '''rm -rf artifacts/centos7/
                                          mkdir -p artifacts/centos7/
                                          make CHROOT_NAME="epel-7-x86_64" -C utils/rpms chrootbuild'''
                        }
                    }
                    post {
                        success {
                            sh label: "Build Log",
                               script: '''mockroot=/var/lib/mock/epel-7-x86_64
                                          (cd $mockroot/result/ &&
                                           cp -r . $OLDPWD/artifacts/centos7/)
                                          createrepo artifacts/centos7/
                                          rpm --qf %{version}-%{release}.%{arch} -qp artifacts/centos7/daos-server-*.x86_64.rpm > centos7-rpm-version
                                          cat $mockroot/result/{root,build}.log'''
<<<<<<< HEAD
                               script {
                                   daos_packages_version = sh(label: "Determine RPM version",
                                                              script: 'rpm --qf %{version}-%{release}.%{arch} -qp artifacts/centos7/daos-server-*.x86_64.rpm',
                                      returnStdout: true)
                               }
=======
                            stash name: 'CentOS-rpm-version', includes: 'centos7-rpm-version'
>>>>>>> a19e68fc
                            publishToRepository product: 'daos',
                                                format: 'yum',
                                                maturity: 'stable',
                                                tech: 'el-7',
                                                repo_dir: 'artifacts/centos7/'
                            stepResult name: env.STAGE_NAME, context: "build",
                                       result: "SUCCESS"
                        }
                        unstable {
                            stepResult name: env.STAGE_NAME, context: "build",
                                       result: "UNSTABLE", ignore_failure: true
                        }
                        failure {
                            stepResult name: env.STAGE_NAME, context: "build",
                                       result: "FAILURE", ignore_failure: true
                        }
                        unsuccessful {
                            sh label: "Build Log",
                               script: '''mockroot=/var/lib/mock/epel-7-x86_64
                                          cat $mockroot/result/{root,build}.log \
                                              2>/dev/null || true
                                          artdir=$PWD/artifacts/centos7
                                          if srpms=$(ls _topdir/SRPMS/*); then
                                              cp -af $srpms $artdir
                                          fi
                                          (if cd $mockroot/result/; then
                                               cp -r . $artdir
                                           fi)'''
                        }
                        cleanup {
                            archiveArtifacts artifacts: 'artifacts/centos7/**'
                        }
                    }
                }
                stage('Build RPM on Leap 15') {
                    when {
                        beforeAgent true
                        allOf {
                            not { branch 'weekly-testing' }
                            expression { env.CHANGE_TARGET != 'weekly-testing' }
                        }
                    }
                    agent {
                        dockerfile {
                            filename 'Dockerfile.mockbuild'
                            dir 'utils/rpms/packaging'
                            label 'docker_runner'
                            args '--privileged=true'
                            additionalBuildArgs '--build-arg UID=$(id -u) --build-arg JENKINS_URL=' +
                                                env.JENKINS_URL
                            args  '--group-add mock --cap-add=SYS_ADMIN --privileged=true'
                        }
                    }
                    steps {
                        githubNotify credentialsId: 'daos-jenkins-commit-status',
                                      description: env.STAGE_NAME,
                                      context: "build" + "/" + env.STAGE_NAME,
                                      status: "PENDING"
                        checkoutScm withSubmodules: true
                        catchError(stageResult: 'UNSTABLE', buildResult: 'SUCCESS') {
                            sh label: env.STAGE_NAME,
                               script: '''rm -rf artifacts/leap15/
                                  mkdir -p artifacts/leap15/
                                  if git show -s --format=%B | grep "^Skip-build: true"; then
                                      exit 0
                                  fi
                                  make CHROOT_NAME="opensuse-leap-15.1-x86_64" -C utils/rpms chrootbuild'''
                        }
                    }
                    post {
                        success {
                            sh label: "Build Log",
                               script: '''mockroot=/var/lib/mock/opensuse-leap-15.1-x86_64
                                          (cd $mockroot/result/ &&
                                           cp -r . $OLDPWD/artifacts/leap15/)
                                          createrepo artifacts/leap15/
                                          cat $mockroot/result/{root,build}.log'''
                            publishToRepository product: 'daos',
                                                format: 'yum',
                                                maturity: 'stable',
                                                tech: 'leap-15',
                                                repo_dir: 'artifacts/leap15/'
                            stepResult name: env.STAGE_NAME, context: "build",
                                       result: "SUCCESS"
                        }
                        unstable {
                            stepResult name: env.STAGE_NAME, context: "build",
                                       result: "UNSTABLE"
                        }
                        failure {
                            stepResult name: env.STAGE_NAME, context: "build",
                                       result: "FAILURE"
                        }
                        unsuccessful {
                            sh label: "Build Log",
                               script: '''mockroot=/var/lib/mock/opensuse-leap-15.1-x86_64
                                          cat $mockroot/result/{root,build}.log \
                                              2>/dev/null || true
                                          artdir=$PWD/artifacts/leap15
                                          if srpms=$(ls _topdir/SRPMS/*); then
                                              cp -af $srpms $artdir
                                          fi
                                          (if cd $mockroot/result/; then
                                               cp -r . $artdir
                                           fi)'''
                        }
                        cleanup {
                            archiveArtifacts artifacts: 'artifacts/leap15/**'
                        }
                    }
                }
                stage('Build on CentOS 7') {
                    agent {
                        dockerfile {
                            filename 'Dockerfile.centos.7'
                            dir 'utils/docker'
                            label 'docker_runner'
                            additionalBuildArgs "-t ${sanitized_JOB_NAME}-centos7 " +
                                                '$BUILDARGS ' +
                                                '--build-arg QUICKBUILD=' + env.QUICKBUILD +
                                                ' --build-arg QUICKBUILD_DEPS="' + env.QUICKBUILD_DEPS +
                                                '" --build-arg CART_COMMIT=-' + env.CART_COMMIT +
                                                ' --build-arg REPOS="' + component_repos + '"'
                        }
                    }
                    steps {
                        sconsBuild clean: "_build.external${arch}",
                                   failure_artifacts: 'config.log-centos7-gcc'
                        stash name: 'CentOS-install', includes: 'install/**'
                        stash name: 'CentOS-build-vars', includes: ".build_vars${arch}.*"
                        stash name: 'CentOS-tests',
                                    includes: '''build/src/rdb/raft/src/tests_main,
                                                 build/src/common/tests/btree_direct,
                                                 build/src/common/tests/btree,
                                                 build/src/common/tests/sched,
                                                 build/src/common/tests/drpc_tests,
                                                 build/src/common/tests/acl_api_tests,
                                                 build/src/common/tests/acl_valid_tests,
                                                 build/src/common/tests/acl_util_tests,
                                                 build/src/common/tests/acl_principal_tests,
                                                 build/src/common/tests/acl_real_tests,
                                                 build/src/common/tests/prop_tests,
                                                 build/src/iosrv/tests/drpc_progress_tests,
                                                 build/src/control/src/github.com/daos-stack/daos/src/control/mgmt,
                                                 build/src/client/api/tests/eq_tests,
                                                 build/src/iosrv/tests/drpc_handler_tests,
                                                 build/src/iosrv/tests/drpc_listener_tests,
                                                 build/src/mgmt/tests/srv_drpc_tests,
                                                 build/src/security/tests/cli_security_tests,
                                                 build/src/security/tests/srv_acl_tests,
                                                 build/src/vos/vea/tests/vea_ut,
                                                 build/src/common/tests/umem_test,
                                                 build/src/bio/smd/tests/smd_ut,
                                                 scons_local/build_info/**,
                                                 src/common/tests/btree.sh,
                                                 src/control/run_go_tests.sh,
                                                 src/rdb/raft_tests/raft_tests.py,
                                                 src/vos/tests/evt_ctl.sh
                                                 src/control/lib/netdetect/netdetect.go'''
                    }
                    post {
                        always {
                            node('lightweight') {
                                recordIssues enabledForFailure: true,
                                             aggregatingResults: true,
                                             id: "analysis-centos7",
                                             tools: [ gcc4(), cppCheck() ],
                                             filters: [excludeFile('.*\\/_build\\.external\\/.*'),
                                                       excludeFile('_build\\.external\\/.*')]
                            }
                            /* when JENKINS-39203 is resolved, can probably use stepResult
                               here and remove the remaining post conditions
                               stepResult name: env.STAGE_NAME,
                                          context: 'build/' + env.STAGE_NAME,
                                          result: ${currentBuild.currentResult}
                            */
                        }
                        success {
                            sh "rm -rf _build.external${arch}"
                            /* temporarily moved into stepResult due to JENKINS-39203
                            githubNotify credentialsId: 'daos-jenkins-commit-status',
                                         description: env.STAGE_NAME,
                                         context: 'build/' + env.STAGE_NAME,
                                         status: 'SUCCESS'
                            */
                        }
                        unsuccessful {
                            sh """if [ -f config${arch}.log ]; then
                                      mv config${arch}.log config.log-centos7-gcc
                                  fi"""
                            archiveArtifacts artifacts: 'config.log-centos7-gcc',
                                             allowEmptyArchive: true
                            /* temporarily moved into stepResult due to JENKINS-39203
                            githubNotify credentialsId: 'daos-jenkins-commit-status',
                                         description: env.STAGE_NAME,
                                         context: 'build/' + env.STAGE_NAME,
                                         status: 'FAILURE'
                            */
                        }
                    }
                }
                stage('Build on CentOS 7 with Clang') {
                    when {
                        beforeAgent true
                        allOf {
                            branch 'master'
                            expression { env.QUICKBUILD != 'true' }
                        }
                    }
                    agent {
                        dockerfile {
                            filename 'Dockerfile.centos.7'
                            dir 'utils/docker'
                            label 'docker_runner'
                            additionalBuildArgs "-t ${sanitized_JOB_NAME}-centos7 " + '$BUILDARGS'
                        }
                    }
                    steps {
                        sconsBuild clean: "_build.external${arch}", COMPILER: "clang",
                                   failure_artifacts: 'config.log-centos7-clang'
                    }
                    post {
                        always {
                            node('lightweight') {
                                recordIssues enabledForFailure: true,
                                             aggregatingResults: true,
                                             id: "analysis-centos7-clang",
                                             tools: [ clang(), cppCheck() ],
                                             filters: [excludeFile('.*\\/_build\\.external\\/.*'),
                                                       excludeFile('_build\\.external\\/.*')]
                            }
                            /* when JENKINS-39203 is resolved, can probably use stepResult
                               here and remove the remaining post conditions
                               stepResult name: env.STAGE_NAME,
                                          context: 'build/' + env.STAGE_NAME,
                                          result: ${currentBuild.currentResult}
                            */
                        }
                        success {
                            /* temporarily moved into stepResult due to JENKINS-39203
                            githubNotify credentialsId: 'daos-jenkins-commit-status',
                                         description: env.STAGE_NAME,
                                         context: 'build/' + env.STAGE_NAME,
                                         status: 'SUCCESS'
                            */
                            sh "rm -rf _build.external${arch}"
                        }
                        unsuccessful {
                            sh """if [ -f config${arch}.log ]; then
                                      mv config${arch}.log config.log-centos7-clang
                                  fi"""
                            archiveArtifacts artifacts: 'config.log-centos7-clang',
                                             allowEmptyArchive: true
                            /* temporarily moved into stepResult due to JENKINS-39203
                            githubNotify credentialsId: 'daos-jenkins-commit-status',
                                         description: env.STAGE_NAME,
                                         context: 'build/' + env.STAGE_NAME,
                                         status: 'FAILURE'
                            */
                        }
                    }
                }
                stage('Build on Ubuntu 18.04') {
                    when {
                        beforeAgent true
                        allOf {
                            branch 'master'
                            expression { env.QUICKBUILD != 'true' }
                        }
                    }
                    agent {
                        dockerfile {
                            filename 'Dockerfile.ubuntu.18.04'
                            dir 'utils/docker'
                            label 'docker_runner'
                            additionalBuildArgs "-t ${sanitized_JOB_NAME}-ubuntu18.04 " + '$BUILDARGS'
                        }
                    }
                    steps {
                        sconsBuild clean: "_build.external${arch}",
                                   failure_artifacts: 'config.log-ubuntu18.04-gcc'
                    }
                    post {
                        always {
                            node('lightweight') {
                                recordIssues enabledForFailure: true,
                                             aggregatingResults: true,
                                             id: "analysis-ubuntu18",
                                             tools: [ gcc4(), cppCheck() ],
                                             filters: [excludeFile('.*\\/_build\\.external\\/.*'),
                                                       excludeFile('_build\\.external\\/.*')]
                            }
                            /* when JENKINS-39203 is resolved, can probably use stepResult
                               here and remove the remaining post conditions
                               stepResult name: env.STAGE_NAME,
                                          context: 'build/' + env.STAGE_NAME,
                                          result: ${currentBuild.currentResult}
                            */
                        }
                        success {
                            /* temporarily moved into stepResult due to JENKINS-39203
                            githubNotify credentialsId: 'daos-jenkins-commit-status',
                                         description: env.STAGE_NAME,
                                         context: 'build/' + env.STAGE_NAME,
                                         status: 'SUCCESS'
                            */
                            sh "rm -rf _build.external${arch}"
                        }
                        unsuccessful {
                            sh """if [ -f config${arch}.log ]; then
                                      mv config${arch}.log config.log-ubuntu18.04-gcc
                                  fi"""
                            archiveArtifacts artifacts: 'config.log-ubuntu18.04-gcc',
                                             allowEmptyArchive: true
                            /* temporarily moved into stepResult due to JENKINS-39203
                            githubNotify credentialsId: 'daos-jenkins-commit-status',
                                         description: env.STAGE_NAME,
                                         context: 'build/' + env.STAGE_NAME,
                                         status: 'FAILURE'
                            */
                        }
                    }
                }
                stage('Build on Ubuntu 18.04 with Clang') {
                    when {
                        beforeAgent true
                        allOf {
                            not { branch 'weekly-testing' }
                            expression { env.CHANGE_TARGET != 'weekly-testing' }
                            expression { env.QUICKBUILD != 'true' }
                        }
                    }
                    agent {
                        dockerfile {
                            filename 'Dockerfile.ubuntu.18.04'
                            dir 'utils/docker'
                            label 'docker_runner'
                            additionalBuildArgs "-t ${sanitized_JOB_NAME}-ubuntu18.04 " + '$BUILDARGS'
                        }
                    }
                    steps {
                        sconsBuild clean: "_build.external${arch}", COMPILER: "clang",
                                   failure_artifacts: 'config.log-ubuntu18.04-clag'
                    }
                    post {
                        always {
                            node('lightweight') {
                                recordIssues enabledForFailure: true,
                                             aggregatingResults: true,
                                             id: "analysis-ubuntu18-clang",
                                             tools: [ clang(), cppCheck() ],
                                             filters: [excludeFile('.*\\/_build\\.external\\/.*'),
                                                       excludeFile('_build\\.external\\/.*')]
                            }
                            /* when JENKINS-39203 is resolved, can probably use stepResult
                               here and remove the remaining post conditions
                               stepResult name: env.STAGE_NAME,
                                          context: 'build/' + env.STAGE_NAME,
                                          result: ${currentBuild.currentResult}
                            */
                        }
                        success {
                            /* temporarily moved into stepResult due to JENKINS-39203
                            githubNotify credentialsId: 'daos-jenkins-commit-status',
                                         description: env.STAGE_NAME,
                                         context: 'build/' + env.STAGE_NAME,
                                         status: 'SUCCESS'
                            */
                            sh "rm -rf _build.external${arch}"
                        }
                        unsuccessful {
                            sh """if [ -f config${arch}.log ]; then
                                      mv config${arch}.log config.log-ubuntu18.04-clang
                                  fi"""
                            archiveArtifacts artifacts: 'config.log-ubuntu18.04-clang',
                                             allowEmptyArchive: true
                            /* temporarily moved into stepResult due to JENKINS-39203
                            githubNotify credentialsId: 'daos-jenkins-commit-status',
                                         description: env.STAGE_NAME,
                                         context: 'build/' + env.STAGE_NAME,
                                         status: 'FAILURE'
                            */
                        }
                    }
                }
                stage('Build on Leap 15') {
                    when {
                        beforeAgent true
                        allOf {
                            branch 'master'
                            expression { env.QUICKBUILD != 'true' }
                        }
                    }
                    agent {
                        dockerfile {
                            filename 'Dockerfile.leap.15'
                            dir 'utils/docker'
                            label 'docker_runner'
                            additionalBuildArgs "-t ${sanitized_JOB_NAME}-leap15 " + '$BUILDARGS'
                        }
                    }
                    steps {
                        sconsBuild clean: "_build.external${arch}",
                                   failure_artifacts: 'config.log-leap15-gcc'
                    }
                    post {
                        always {
                            node('lightweight') {
                                recordIssues enabledForFailure: true,
                                             aggregatingResults: true,
                                             id: "analysis-leap15",
                                             tools: [ gcc4(), cppCheck() ],
                                             filters: [excludeFile('.*\\/_build\\.external\\/.*'),
                                                       excludeFile('_build\\.external\\/.*')]
                            }
                            /* when JENKINS-39203 is resolved, can probably use stepResult
                               here and remove the remaining post conditions
                               stepResult name: env.STAGE_NAME,
                                          context: 'build/' + env.STAGE_NAME,
                                          result: ${currentBuild.currentResult}
                            */
                        }
                        success {
                            /* temporarily moved into stepResult due to JENKINS-39203
                            githubNotify credentialsId: 'daos-jenkins-commit-status',
                                         description: env.STAGE_NAME,
                                         context: 'build/' + env.STAGE_NAME,
                                         status: 'SUCCESS'
                            */
                            sh "rm -rf _build.external${arch}"
                        }
                        unsuccessful {
                            sh """if [ -f config${arch}.log ]; then
                                      mv config${arch}.log config.log-leap15-gcc
                                  fi"""
                            archiveArtifacts artifacts: 'config.log-leap15-gcc',
                                             allowEmptyArchive: true
                            /* temporarily moved into stepResult due to JENKINS-39203
                            githubNotify credentialsId: 'daos-jenkins-commit-status',
                                         description: env.STAGE_NAME,
                                         context: 'build/' + env.STAGE_NAME,
                                         status: 'FAILURE'
                            */
                        }
                    }
                }
                stage('Build on Leap 15 with Clang') {
                    when {
                        beforeAgent true
                        allOf {
                            branch 'master'
                            expression { env.QUICKBUILD != 'true' }
                        }
                    }
                    agent {
                        dockerfile {
                            filename 'Dockerfile.leap.15'
                            dir 'utils/docker'
                            label 'docker_runner'
                            additionalBuildArgs "-t ${sanitized_JOB_NAME}-leap15 " + '$BUILDARGS'
                        }
                    }
                    steps {
                        sconsBuild clean: "_build.external${arch}", COMPILER: "clang",
                                   failure_artifacts: 'config.log-leap15-clang'
                    }
                    post {
                        always {
                            node('lightweight') {
                                recordIssues enabledForFailure: true,
                                             aggregatingResults: true,
                                             id: "analysis-leap15-clang",
                                             tools: [ clang(), cppCheck() ],
                                             filters: [excludeFile('.*\\/_build\\.external\\/.*'),
                                                       excludeFile('_build\\.external\\/.*')]
                            }
                            /* when JENKINS-39203 is resolved, can probably use stepResult
                               here and remove the remaining post conditions
                               stepResult name: env.STAGE_NAME,
                                          context: 'build/' + env.STAGE_NAME,
                                          result: ${currentBuild.currentResult}
                            */
                        }
                        success {
                            /* temporarily moved into stepResult due to JENKINS-39203
                            githubNotify credentialsId: 'daos-jenkins-commit-status',
                                         description: env.STAGE_NAME,
                                         context: 'build/' + env.STAGE_NAME,
                                         status: 'SUCCESS'
                            */
                            sh "rm -rf _build.external${arch}"
                        }
                        unsuccessful {
                            sh """if [ -f config${arch}.log ]; then
                                      mv config${arch}.log config.log-leap15-clang
                                  fi"""
                            archiveArtifacts artifacts: 'config.log-leap15-clang',
                                             allowEmptyArchive: true
                            /* temporarily moved into stepResult due to JENKINS-39203
                            githubNotify credentialsId: 'daos-jenkins-commit-status',
                                         description: env.STAGE_NAME,
                                         context: 'build/' + env.STAGE_NAME,
                                         status: 'FAILURE'
                            */
                        }
                    }
                }
                stage('Build on Leap 15 with Intel-C and TARGET_PREFIX') {
                    when {
                        beforeAgent true
                        allOf {
                            not { branch 'weekly-testing' }
                            expression { env.CHANGE_TARGET != 'weekly-testing' }
                            expression { env.QUICKBUILD != 'true' }
                        }
                    }
                    agent {
                        dockerfile {
                            filename 'Dockerfile.leap.15'
                            dir 'utils/docker'
                            label 'docker_runner'
                            additionalBuildArgs "-t ${sanitized_JOB_NAME}-leap15 " + '$BUILDARGS'
                            args '-v /opt/intel:/opt/intel'
                        }
                    }
                    steps {
                        sconsBuild clean: "_build.external${arch}", COMPILER: "icc",
                                   TARGET_PREFIX: 'install/opt', failure_artifacts: 'config.log-leap15-icc'
                    }
                    post {
                        always {
                            node('lightweight') {
                                recordIssues enabledForFailure: true,
                                             aggregatingResults: true,
                                             id: "analysis-leap15-intelc",
                                             tools: [ intel(), cppCheck() ],
                                             filters: [excludeFile('.*\\/_build\\.external\\/.*'),
                                                       excludeFile('_build\\.external\\/.*')]
                            }
                            /* when JENKINS-39203 is resolved, can probably use stepResult
                               here and remove the remaining post conditions
                               stepResult name: env.STAGE_NAME,
                                          context: 'build/' + env.STAGE_NAME,
                                          result: ${currentBuild.currentResult}
                            */
                        }
                        success {
                            /* temporarily moved into stepResult due to JENKINS-39203
                            githubNotify credentialsId: 'daos-jenkins-commit-status',
                                         description: env.STAGE_NAME,
                                         context: 'build/' + env.STAGE_NAME,
                                         status: 'SUCCESS'
                            */
                            sh "rm -rf _build.external${arch}"
                        }
                        unsuccessful {
                            sh """if [ -f config${arch}.log ]; then
                                      mv config${arch}.log config.log-leap15-intelc
                                  fi"""
                            archiveArtifacts artifacts: 'config.log-leap15-intelc',
                                             allowEmptyArchive: true
                            /* temporarily moved into stepResult due to JENKINS-39203
                            githubNotify credentialsId: 'daos-jenkins-commit-status',
                                         description: env.STAGE_NAME,
                                         context: 'build/' + env.STAGE_NAME,
                                         status: 'FAILURE'
                            */
                        }
                    }
                }
            }
        }
        stage('Unit Test') {
            when {
                beforeAgent true
                // expression { skipTest != true }
                expression { env.NO_CI_TESTING != 'true' }
                expression { ! commitPragma(pragma: 'Skip-test').contains('true') }
            }
            parallel {
                stage('run_test.sh') {
                    when {
                      beforeAgent true
                      expression {
                        ! commitPragma(pragma: 'Skip-run_test').contains('true')
                      }
                    }
                    agent {
                        label 'ci_vm1'
                    }
                    steps {
                        provisionNodes NODELIST: env.NODELIST,
                                       node_count: 1,
                                       snapshot: true,
                                       inst_repos: el7_component_repos + ' ' + component_repos,
                                       inst_rpms: 'openmpi3 hwloc-devel argobots ' +
                                                  "cart-devel-${env.CART_COMMIT} fuse3-libs " +
                                                  'libisa-l-devel libpmem libpmemobj protobuf-c ' +
                                                  'spdk-devel libfabric-devel pmix numactl-devel'
                        runTest stashes: [ 'CentOS-tests', 'CentOS-install', 'CentOS-build-vars' ],
                                script: '''# JENKINS-52781 tar function is breaking symlinks
                                           rm -rf test_results
                                           mkdir test_results
                                           rm -f build/src/control/src/github.com/daos-stack/daos/src/control
                                           mkdir -p build/src/control/src/github.com/daos-stack/daos/src/
                                           ln -s ../../../../../../../../src/control build/src/control/src/github.com/daos-stack/daos/src/control
                                           . ./.build_vars.sh
                                           DAOS_BASE=${SL_PREFIX%/install*}
                                           NODE=${NODELIST%%,*}
                                           ssh $SSH_KEY_ARGS jenkins@$NODE "set -x
                                               set -e
                                               sudo bash -c 'echo \"1\" > /proc/sys/kernel/sysrq'
                                               if grep /mnt/daos\\  /proc/mounts; then
                                                   sudo umount /mnt/daos
                                               else
                                                   sudo mkdir -p /mnt/daos
                                               fi
                                               sudo mount -t tmpfs -o size=16G tmpfs /mnt/daos
                                               sudo mkdir -p $DAOS_BASE
                                               sudo mount -t nfs $HOSTNAME:$PWD $DAOS_BASE

                                               # copy daos_admin binary into \$PATH and fix perms
                                               sudo cp $DAOS_BASE/install/bin/daos_admin /usr/bin/daos_admin && \
                                                   sudo chown root /usr/bin/daos_admin && \
                                                   sudo chmod 4755 /usr/bin/daos_admin && \
                                                   mv $DAOS_BASE/install/bin/daos_admin \
                                                      $DAOS_BASE/install/bin/orig_daos_admin

                                               # set CMOCKA envs here
                                               export CMOCKA_MESSAGE_OUTPUT="xml"
                                               export CMOCKA_XML_FILE="$DAOS_BASE/test_results/%g.xml"
                                               cd $DAOS_BASE
                                               OLD_CI=false utils/run_test.sh"''',
                              junit_files: 'test_results/*.xml'
                    }
                    post {
                        /* temporarily moved into runTest->stepResult due to JENKINS-39203
                        success {
                            githubNotify credentialsId: 'daos-jenkins-commit-status',
                                         description: env.STAGE_NAME,
                                         context: 'test/' + env.STAGE_NAME,
                                         status: 'SUCCESS'
                        }
                        unstable {
                            githubNotify credentialsId: 'daos-jenkins-commit-status',
                                         description: env.STAGE_NAME,
                                         context: 'test/' + env.STAGE_NAME,
                                         status: 'FAILURE'
                        }
                        failure {
                            githubNotify credentialsId: 'daos-jenkins-commit-status',
                                         description: env.STAGE_NAME,
                                         context: 'test/' + env.STAGE_NAME,
                                         status: 'ERROR'
                        }
                        */
                        always {
                            /* https://issues.jenkins-ci.org/browse/JENKINS-58952
                             * label is at the end
                            sh label: "Collect artifacts and tear down",
                               script '''set -ex */
                            sh script: '''set -ex
                                      . ./.build_vars.sh
                                      DAOS_BASE=${SL_PREFIX%/install*}
                                      NODE=${NODELIST%%,*}
                                      ssh $SSH_KEY_ARGS jenkins@$NODE "set -x
                                          cd $DAOS_BASE
                                          rm -rf run_test.sh/
                                          mkdir run_test.sh/
                                          if ls /tmp/daos*.log > /dev/null; then
                                              mv /tmp/daos*.log run_test.sh/
                                          fi
                                          # servers can sometimes take a while to stop when the test is done
                                          x=0
                                          while [ \"\\\$x\" -lt \"10\" ] &&
                                                pgrep '(orterun|daos_server|daos_io_server)'; do
                                              sleep 1
                                              let x=\\\$x+1
                                          done
                                          if ! sudo umount /mnt/daos; then
                                              echo \"Failed to unmount $DAOS_BASE\"
                                              ps axf
                                          fi
                                          cd
                                          if ! sudo umount \"$DAOS_BASE\"; then
                                              echo \"Failed to unmount $DAOS_BASE\"
                                              ps axf
                                          fi"
                                      # Note that we are taking advantage of the NFS mount here and if that
                                      # should ever go away, we need to pull run_test.sh/ from $NODE
                                      python utils/fix_cmocka_xml.py''',
                            label: "Collect artifacts and tear down"
                            junit 'test_results/*.xml'
                            archiveArtifacts artifacts: 'run_test.sh/**'
                        }
                    }
                }
            }
        }
        stage('Test') {
            when {
                beforeAgent true
                allOf {
                    // expression { skipTest != true }
                    expression { env.NO_CI_TESTING != 'true' }
                    expression { ! commitPragma(pragma: 'Skip-test').contains('true') }
                }
            }
            parallel {
                stage('Coverity on CentOS 7') {
                    // Eventually this will only run on Master builds.
                    // Unfortunately for now, a PR build could break
                    // the quickbuild, which would not be detected until
                    // the master build fails.
//                    when {
//                        beforeAgent true
//                        anyOf {
//                            branch 'master'
//                            not {
//                                // expression returns false on grep match
//                                expression {
//                                    sh script: 'git show -s --format=%B |' +
//                                               ' grep "^Coverity-test: true"',
//                                    returnStatus: true
//                                }
//                            }
//                        }
//                    }
                    agent {
                        dockerfile {
                            filename 'Dockerfile.centos.7'
                            dir 'utils/docker'
                            label 'docker_runner'
                            additionalBuildArgs "-t ${sanitized_JOB_NAME}-centos7 " +
                                                '$BUILDARGS ' +
                                                '--build-arg QUICKBUILD=true' +
                                                ' --build-arg QUICKBUILD_DEPS="' + env.QUICKBUILD_DEPS +
                                                '" --build-arg CART_COMMIT=-' + env.CART_COMMIT +
                                                ' --build-arg REPOS="' + component_repos + '"'
                        }
                    }
                    steps {
                        sh "rm -f coverity/daos_coverity.tgz"
                        sconsBuild coverity: "daos-stack/daos",
                                   clean: "_build.external${arch}",
                                   failure_artifacts: 'config.log-centos7-cov'
                    }
                    post {
                        success {
                            sh """rm -rf _build.external${arch}
                                  mkdir -p coverity
                                  rm -f coverity/*
                                  if [ -e cov-int ]; then
                                      tar czf coverity/daos_coverity.tgz cov-int
                                  fi"""
                            archiveArtifacts artifacts: 'coverity/daos_coverity.tgz',
                                             allowEmptyArchive: true
                        }
                        unsuccessful {
                            sh """mkdir -p coverity
                                  if [ -f config${arch}.log ]; then
                                      mv config${arch}.log coverity/config.log-centos7-cov
                                  fi
                                  if [ -f cov-int/build-log.txt ]; then
                                      mv cov-int/build-log.txt coverity/cov-build-log.txt
                                  fi"""
                            archiveArtifacts artifacts: 'coverity/cov-build-log.txt',
                                             allowEmptyArchive: true
                            archiveArtifacts artifacts: 'coverity/config.log-centos7-cov',
                                             allowEmptyArchive: true
                      }
                    }
                }
                stage('Functional') {
                    when {
                        beforeAgent true
                        expression {
                            ! commitPragma(pragma: 'Skip-func-test').contains('true')
                        }
                    }
                    agent {
                        label 'ci_vm9'
                    }
                    steps {
                        unstash 'CentOS-rpm-version'
                        script {
                            daos_packages_version = readFile('centos7-rpm-version').trim()
                        }
                        provisionNodes NODELIST: env.NODELIST,
                                       node_count: 9,
                                       snapshot: true,
                                       inst_repos: el7_daos_repos,
                                       inst_rpms: 'daos-' + daos_packages_version +
                                                  ' daos-client-' + daos_packages_version +
                                                  ' cart-' + env.CART_COMMIT + ' ' +
                                                  functional_rpms
                        runTest stashes: [ 'CentOS-install', 'CentOS-build-vars' ],
                                script: '''test_tag=$(git show -s --format=%B | sed -ne "/^Test-tag:/s/^.*: *//p")
                                           if [ -z "$test_tag" ]; then
                                               test_tag=pr,-hw
                                           fi
                                           tnodes=$(echo $NODELIST | cut -d ',' -f 1-9)
                                           # set DAOS_TARGET_OVERSUBSCRIBE env here
                                           export DAOS_TARGET_OVERSUBSCRIBE=0
                                           rm -rf install/lib/daos/TESTING/ftest/avocado ./*_results.xml
                                           mkdir -p install/lib/daos/TESTING/ftest/avocado/job-results
                                           ./ftest.sh "$test_tag" $tnodes''',
                                junit_files: "install/lib/daos/TESTING/ftest/avocado/*/*/*.xml install/lib/daos/TESTING/ftest/*_results.xml",
                                failure_artifacts: env.STAGE_NAME
                    }
                    post {
                        always {
                            sh '''rm -rf install/lib/daos/TESTING/ftest/avocado/*/*/html/
                                  # Remove the latest avocado symlink directory to avoid inclusion in the
                                  # jenkins build artifacts
                                  unlink install/lib/daos/TESTING/ftest/avocado/job-results/latest
                                  if [ -n "$STAGE_NAME" ]; then
                                      rm -rf "$STAGE_NAME/"
                                      mkdir "$STAGE_NAME/"
                                      # compress those potentially huge DAOS logs
                                      if daos_logs=$(ls install/lib/daos/TESTING/ftest/avocado/job-results/*/daos_logs/*); then
                                          lbzip2 $daos_logs
                                      fi
                                      arts="$arts$(ls *daos{,_agent}.log* 2>/dev/null)" && arts="$arts"$'\n'
                                      arts="$arts$(ls -d install/lib/daos/TESTING/ftest/avocado/job-results/* 2>/dev/null)" && arts="$arts"$'\n'
                                      arts="$arts$(ls install/lib/daos/TESTING/ftest/*.stacktrace 2>/dev/null || true)"
                                      if [ -n "$arts" ]; then
                                          mv $(echo $arts | tr '\n' ' ') "$STAGE_NAME/"
                                      fi
                                  else
                                      echo "The STAGE_NAME environment variable is missing!"
                                      false
                                  fi'''
                            archiveArtifacts artifacts: env.STAGE_NAME + '/**'
                            junit env.STAGE_NAME + '/*/results.xml, install/lib/daos/TESTING/ftest/*_results.xml'
                        }
                        /* temporarily moved into runTest->stepResult due to JENKINS-39203
                        success {
                            githubNotify credentialsId: 'daos-jenkins-commit-status',
                                         description: env.STAGE_NAME,
                                         context: 'test/' + env.STAGE_NAME,
                                         status: 'SUCCESS'
                        }
                        unstable {
                            githubNotify credentialsId: 'daos-jenkins-commit-status',
                                         description: env.STAGE_NAME,
                                         context: 'test/' + env.STAGE_NAME,
                                         status: 'FAILURE'
                        }
                        failure {
                            githubNotify credentialsId: 'daos-jenkins-commit-status',
                                         description: env.STAGE_NAME,
                                         context: 'test/' + env.STAGE_NAME,
                                         status: 'ERROR'
                        }
                        */
                    }
                }
                stage('Functional_Hardware') {
                    when {
                        beforeAgent true
                        allOf {
                            expression { env.DAOS_STACK_CI_HARDWARE_SKIP != 'true' }
                            expression {
                              ! commitPragma(pragma: 'Skip-func-hw-test').contains('true')
                            }
                        }
                    }
                    agent {
                        label 'ci_nvme9'
                    }
                    steps {
                        unstash 'CentOS-rpm-version'
                        script {
                            daos_packages_version = readFile('centos7-rpm-version').trim()
                        }
                        // First snapshot provision the VM at beginning of list
                        provisionNodes NODELIST: env.NODELIST,
                                       node_count: 1,
                                       snapshot: true,
                                       inst_repos: el7_daos_repos,
                                       inst_rpms: 'daos-' + daos_packages_version +
                                                  ' daos-client-' + daos_packages_version +
                                                  ' cart-' + env.CART_COMMIT + ' ' +
                                                  functional_rpms
                        // Then just reboot the physical nodes
                        provisionNodes NODELIST: env.NODELIST,
                                       node_count: 9,
                                       power_only: true,
                                       inst_repos: el7_daos_repos,
                                       inst_rpms: 'daos-' + daos_packages_version +
                                                  ' daos-client-' + daos_packages_version +
                                                  ' cart-' + env.CART_COMMIT + ' ' +
                                                  functional_rpms
                        runTest stashes: [ 'CentOS-install', 'CentOS-build-vars' ],
                                script: '''test_tag=$(git show -s --format=%B | sed -ne "/^Test-tag-hw:/s/^.*: *//p")
                                           if [ -z "$test_tag" ]; then
                                               test_tag=pr,hw
                                           fi
                                           tnodes=$(echo $NODELIST | cut -d ',' -f 1-9)
                                           # set DAOS_TARGET_OVERSUBSCRIBE env here
                                           export DAOS_TARGET_OVERSUBSCRIBE=1
                                           rm -rf install/lib/daos/TESTING/ftest/avocado ./*_results.xml
                                           mkdir -p install/lib/daos/TESTING/ftest/avocado/job-results
                                           ./ftest.sh "$test_tag" $tnodes''',
                                junit_files: "install/lib/daos/TESTING/ftest/avocado/*/*/*.xml install/lib/daos/TESTING/ftest/*_results.xml",
                                failure_artifacts: env.STAGE_NAME
                    }
                    post {
                        always {
                            sh '''rm -rf install/lib/daos/TESTING/ftest/avocado/*/*/html/
                                  # Remove the latest avocado symlink directory to avoid inclusion in the
                                  # jenkins build artifacts
                                  unlink install/lib/daos/TESTING/ftest/avocado/job-results/latest
                                  if [ -n "$STAGE_NAME" ]; then
                                      rm -rf "$STAGE_NAME/"
                                      mkdir "$STAGE_NAME/"
                                      # compress those potentially huge DAOS logs
                                      if daos_logs=$(ls install/lib/daos/TESTING/ftest/avocado/job-results/*/daos_logs/*); then
                                          lbzip2 $daos_logs
                                      fi
                                      arts="$arts$(ls *daos{,_agent}.log* 2>/dev/null)" && arts="$arts"$'\n'
                                      arts="$arts$(ls -d install/lib/daos/TESTING/ftest/avocado/job-results/* 2>/dev/null)" && arts="$arts"$'\n'
                                      arts="$arts$(ls install/lib/daos/TESTING/ftest/*.stacktrace 2>/dev/null || true)"
                                      if [ -n "$arts" ]; then
                                          mv $(echo $arts | tr '\n' ' ') "$STAGE_NAME/"
                                      fi
                                  else
                                      echo "The STAGE_NAME environment variable is missing!"
                                      false
                                  fi'''
                            archiveArtifacts artifacts: env.STAGE_NAME + '/**'
                            junit env.STAGE_NAME + '/*/results.xml, install/lib/daos/TESTING/ftest/*_results.xml'
                        }
                        /* temporarily moved into runTest->stepResult due to JENKINS-39203
                        success {
                            githubNotify credentialsId: 'daos-jenkins-commit-status',
                                         description: env.STAGE_NAME,
                                         context: 'test/' + env.STAGE_NAME,
                                         status: 'SUCCESS'
                        }
                        unstable {
                            githubNotify credentialsId: 'daos-jenkins-commit-status',
                                         description: env.STAGE_NAME,
                                         context: 'test/' + env.STAGE_NAME,
                                         status: 'FAILURE'
                        }
                        failure {
                            githubNotify credentialsId: 'daos-jenkins-commit-status',
                                         description: env.STAGE_NAME,
                                         context: 'test/' + env.STAGE_NAME,
                                         status: 'ERROR'
                        }
                        */
                    }
                }
                stage('Test CentOS 7 RPMs') {
                    when {
                        beforeAgent true
                        allOf {
                            not { branch 'weekly-testing' }
                            expression { env.CHANGE_TARGET != 'weekly-testing' }
                            expression { return env.QUICKBUILD == '1' }
                        }
                    }
                    agent {
                        label 'ci_vm1'
                    }
                    steps {
                        provisionNodes NODELIST: env.NODELIST,
                                       node_count: 1,
                                       snapshot: true,
                                       inst_repos: el7_daos_repos
                        catchError(stageResult: 'UNSTABLE', buildResult: 'SUCCESS') {
                            runTest script: "${rpm_test_pre}" +
                                         '''sudo yum -y install daos-client
                                            sudo yum -y history rollback last-1
                                            sudo yum -y install daos-server
                                            sudo yum -y install daos-tests\n''' +
                                            "${rpm_test_daos_test}" + '"',
                                    junit_files: null,
                                    failure_artifacts: env.STAGE_NAME, ignore_failure: true
                        }
                    }
                }
            }
        }
    }
    post {
        unsuccessful {
            notifyBrokenBranch branches: "master"
        }
    }
}<|MERGE_RESOLUTION|>--- conflicted
+++ resolved
@@ -258,15 +258,7 @@
                                           createrepo artifacts/centos7/
                                           rpm --qf %{version}-%{release}.%{arch} -qp artifacts/centos7/daos-server-*.x86_64.rpm > centos7-rpm-version
                                           cat $mockroot/result/{root,build}.log'''
-<<<<<<< HEAD
-                               script {
-                                   daos_packages_version = sh(label: "Determine RPM version",
-                                                              script: 'rpm --qf %{version}-%{release}.%{arch} -qp artifacts/centos7/daos-server-*.x86_64.rpm',
-                                      returnStdout: true)
-                               }
-=======
                             stash name: 'CentOS-rpm-version', includes: 'centos7-rpm-version'
->>>>>>> a19e68fc
                             publishToRepository product: 'daos',
                                                 format: 'yum',
                                                 maturity: 'stable',
