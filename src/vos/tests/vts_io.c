--- conflicted
+++ resolved
@@ -532,11 +532,7 @@
 
 	if (!(arg->ta_flags & TF_ZERO_COPY)) {
 		rc = vos_obj_update(arg->ctx.tc_co_hdl, arg->oid, epoch, 0,
-<<<<<<< HEAD
-				    0, dkey, 1, iod, NULL, sgl);
-=======
-				    dkey, 1, iod, iod_csums, sgl);
->>>>>>> 6a7febe2
+				    0, dkey, 1, iod, iod_csums, sgl);
 		if (rc != 0 && verbose)
 			print_error("Failed to update: "DF_RC"\n", DP_RC(rc));
 		goto end;
@@ -544,13 +540,8 @@
 	/* Punch can't be zero copy */
 	assert_true(iod->iod_size > 0);
 
-<<<<<<< HEAD
 	rc = vos_update_begin(arg->ctx.tc_co_hdl, arg->oid, epoch, 0, dkey, 1,
-			      iod, NULL, &ioh, dth);
-=======
-	rc = vos_update_begin(arg->ctx.tc_co_hdl, arg->oid, epoch, dkey, 1, iod,
-			      iod_csums, &ioh, dth);
->>>>>>> 6a7febe2
+			      iod, iod_csums, &ioh, dth);
 	if (rc != 0) {
 		if (verbose && rc != -DER_INPROGRESS)
 			print_error("Failed to prepare ZC update: "DF_RC"\n",
