/**
 * (C) Copyright 2019 Intel Corporation.
 *
 * Licensed under the Apache License, Version 2.0 (the "License");
 * you may not use this file except in compliance with the License.
 * You may obtain a copy of the License at
 *
 *    http://www.apache.org/licenses/LICENSE-2.0
 *
 * Unless required by applicable law or agreed to in writing, software
 * distributed under the License is distributed on an "AS IS" BASIS,
 * WITHOUT WARRANTIES OR CONDITIONS OF ANY KIND, either express or implied.
 * See the License for the specific language governing permissions and
 * limitations under the License.
 *
 * GOVERNMENT LICENSE RIGHTS-OPEN SOURCE SOFTWARE
 * The Government's rights to use, modify, reproduce, release, perform, display,
 * or disclose this software are subject to the terms of the Apache License as
 * provided in Contract No. B609815.
 * Any reproduction of computer software, computer software documentation, or
 * portions thereof marked with this legend must also reproduce the markings.
 */
/**
 * This file is part of vos/tests/
 *
 * vos/tests/vts_dtx.c
 */
#define D_LOGFAC	DD_FAC(tests)

#include <daos/common.h>
#include <daos_srv/dtx_srv.h>
#include "vts_io.h"

static void
vts_dtx_cos(void **state, bool punch)
{
	struct io_test_args	*args = *state;
	struct vos_container	*cont;
	struct dtx_id		 xid;
	struct dtx_id		 xid2;
	int			 rc;

	daos_dti_gen(&xid, false);
	daos_dti_gen(&xid2, false);

	/* Insert a DTX into CoS cache. */
	rc = vos_dtx_add_cos(args->ctx.tc_co_hdl, &args->oid, &xid,
<<<<<<< HEAD
			     DAOS_EPOCH_MAX - 1, false);
=======
			     dkey_hash, DAOS_EPOCH_MAX - 1, 0, punch);
>>>>>>> 1eed5302
	assert_int_equal(rc, 0);

	rc = vos_dtx_lookup_cos(args->ctx.tc_co_hdl, &xid);
	assert_int_equal(rc, 0);

	rc = vos_dtx_lookup_cos(args->ctx.tc_co_hdl, &xid2);
	assert_int_equal(rc, -DER_NONEXIST);

	cont = vos_hdl2cont(args->ctx.tc_co_hdl);
	/* Remove the DTX from CoS cache. */
	vos_dtx_del_cos(cont, &xid);
	rc = vos_dtx_lookup_cos(args->ctx.tc_co_hdl, &xid);
	assert_int_equal(rc, -DER_NONEXIST);
}

/* update-DTX CoS cache insert/delete/query */
static void
dtx_1(void **state)
{
	vts_dtx_cos(state, false);
}

/* punch-DTX CoS cache insert/delete/query */
static void
dtx_2(void **state)
{
	vts_dtx_cos(state, true);
}

<<<<<<< HEAD
=======
/* DTX CoS cache list */
static void
dtx_3(void **state)
{
	struct io_test_args	*args = *state;
	struct dtx_id		*dti_cos = NULL;
	struct dtx_id		 xid;
	struct dtx_stat		 stat = { 0 };
	uint64_t		 dkey_hash = lrand48();
	int			 rc;
	int			 i;

	for (i = 0; i < 11; i++) {
		daos_dti_gen(&xid, false);

		rc = vos_dtx_add_cos(args->ctx.tc_co_hdl, &args->oid, &xid,
				     dkey_hash, DAOS_EPOCH_MAX - 1, 0,
				     i % 2 ? true : false);
		assert_int_equal(rc, 0);
	}

	rc = vos_dtx_list_cos(args->ctx.tc_co_hdl, &args->oid, dkey_hash,
			      DCLT_PUNCH, 100, &dti_cos);
	assert_int_equal(rc, 5);
	D_FREE(dti_cos);

	rc = vos_dtx_list_cos(args->ctx.tc_co_hdl, &args->oid, dkey_hash,
			      DCLT_UPDATE, 100, &dti_cos);
	assert_int_equal(rc, 6);
	D_FREE(dti_cos);

	rc = vos_dtx_list_cos(args->ctx.tc_co_hdl, &args->oid, dkey_hash,
			      DCLT_PUNCH | DCLT_UPDATE, 100, &dti_cos);
	assert_int_equal(rc, 11);
	D_FREE(dti_cos);

	vos_dtx_stat(args->ctx.tc_co_hdl, &stat);
	assert_int_equal(stat.dtx_committable_count, 11);
}

>>>>>>> 1eed5302
/* DTX CoS cache fetch committable */
static void
dtx_4(void **state)
{
	struct io_test_args	*args = *state;
	struct dtx_entry	*dtes = NULL;
	struct dtx_id		 xid[11];
	int			 rc;
	int			 i;

	for (i = 0; i < 10; i++) {
		daos_dti_gen(&xid[i], false);

		rc = vos_dtx_add_cos(args->ctx.tc_co_hdl, &args->oid, &xid[i],
<<<<<<< HEAD
				     DAOS_EPOCH_MAX - 1, false);
=======
				     dkey_hash, DAOS_EPOCH_MAX - 1, 0,
				     i % 2 ? false : true);
>>>>>>> 1eed5302
		assert_int_equal(rc, 0);
	}

	rc = vos_dtx_fetch_committable(args->ctx.tc_co_hdl, 100, NULL,
				       DAOS_EPOCH_MAX, &dtes);
	assert_int_equal(rc, 10);

	for (i = 0; i < 10; i++) {
		int	j;

		for (j = 0; j < 10; j++) {
			if (daos_dti_equal(&xid[j], &dtes[i].dte_xid)) {
				daos_dti_gen(&xid[j], true);
				break;
			}
		}

		assert_true(j < 10);
	}

	D_FREE(dtes);
}

static int
vts_dtx_begin(struct dtx_id *xid, daos_unit_oid_t *oid, daos_handle_t coh,
	      daos_epoch_t epoch, uint64_t dkey_hash,
	      struct dtx_conflict_entry *conflict, uint32_t intent,
	      struct dtx_handle **dthp)
{
	struct dtx_handle	*dth;

	D_ALLOC_PTR(dth);
	if (dth == NULL)
		return -DER_NOMEM;

	dth->dth_xid = *xid;
	dth->dth_oid = *oid;
	dth->dth_coh = coh;
	dth->dth_epoch = epoch;
	D_INIT_LIST_HEAD(&dth->dth_shares);
	dth->dth_dkey_hash = dkey_hash;
	dth->dth_ver = 1; /* init version */
	dth->dth_intent = intent;
	dth->dth_dti_cos = NULL;
	dth->dth_dti_cos_count = 0;
	dth->dth_conflict = conflict;
	dth->dth_leader = 1;
	dth->dth_ent = NULL;
	dth->dth_obj = UMOFF_NULL;

	*dthp = dth;

	return 0;
}

static void
vts_dtx_end(struct dtx_handle *dth)
{
	D_FREE_PTR(dth);
}

static void
vts_dtx_prep_update(struct io_test_args *args, struct dtx_id *xid,
		    d_iov_t *val_iov, d_iov_t *dkey_iov,
		    daos_key_t *dkey, char *dkey_buf,
		    daos_key_t *akey, char *akey_buf,
		    daos_iod_t *iod, d_sg_list_t *sgl, daos_recx_t *rex,
		    void *update_buf, int buf_size, int rec_size,
		    uint64_t *dkey_hash, uint64_t *epoch, bool ext)
{
	memset(iod, 0, sizeof(*iod));
	memset(sgl, 0, sizeof(*sgl));
	memset(rex, 0, sizeof(*rex));

	args->ta_flags = TF_ZERO_COPY;
	args->ofeat = DAOS_OF_DKEY_UINT64 | DAOS_OF_AKEY_UINT64;

	daos_dti_gen(xid, false);
	*epoch = crt_hlc_get();

	vts_key_gen(dkey_buf, args->dkey_size, true, args);
	set_iov(dkey, dkey_buf, args->ofeat & DAOS_OF_DKEY_UINT64);
	*dkey_hash = d_hash_murmur64((const unsigned char *)dkey_buf,
				      args->dkey_size, 5731);

	dts_buf_render(update_buf, buf_size);
	d_iov_set(val_iov, update_buf, buf_size);

	sgl->sg_iovs = val_iov;
	sgl->sg_nr = 1;

	d_iov_set(dkey_iov, dkey_buf, args->dkey_size);
	rex->rx_idx = hash_key(dkey_iov, args->ofeat & DAOS_OF_DKEY_UINT64);

	vts_key_gen(akey_buf, args->akey_size, false, args);
	set_iov(akey, akey_buf, args->ofeat & DAOS_OF_AKEY_UINT64);

	iod->iod_name = *akey;
	if (ext) {
		rex->rx_nr = buf_size / rec_size;
		iod->iod_type = DAOS_IOD_ARRAY;
		iod->iod_size = rec_size;
	} else {
		rex->rx_nr = 1;
		iod->iod_type = DAOS_IOD_SINGLE;
		iod->iod_size = buf_size;
	}
	iod->iod_recxs = rex;
	iod->iod_nr = 1;
}

/* remove DTX from CoS cache after commit */
static void
dtx_5(void **state)
{
	struct io_test_args		*args = *state;
	struct dtx_handle		*dth = NULL;
	struct dtx_id			 xid;
	struct dtx_conflict_entry	 conflict = { 0 };
	struct dtx_stat			 stat = { 0 };
	daos_iod_t			 iod = { 0 };
	d_sg_list_t			 sgl = { 0 };
	daos_recx_t			 rex = { 0 };
	daos_key_t			 dkey;
	daos_key_t			 akey;
	d_iov_t				 dkey_iov;
	d_iov_t				 val_iov;
	uint64_t			 epoch;
	uint64_t			 dkey_hash;
	uint64_t			 saved_committable;
	uint64_t			 saved_committed;
	char				 dkey_buf[UPDATE_DKEY_SIZE];
	char				 akey_buf[UPDATE_AKEY_SIZE];
	char				 update_buf[UPDATE_BUF_SIZE];
	int				 rc;


	vts_dtx_prep_update(args, &xid, &val_iov, &dkey_iov, &dkey, dkey_buf,
			    &akey, akey_buf, &iod, &sgl, &rex, update_buf,
			    UPDATE_BUF_SIZE, UPDATE_REC_SIZE, &dkey_hash,
			    &epoch, false);

	/* Assume I am the leader. */
	rc = vts_dtx_begin(&xid, &args->oid, args->ctx.tc_co_hdl, epoch,
			   dkey_hash, &conflict, DAOS_INTENT_UPDATE, &dth);
	assert_int_equal(rc, 0);

	rc = io_test_obj_update(args, epoch, &dkey, &iod, &sgl, dth, true);
	assert_int_equal(rc, 0);

	/* The DTX is 'prepared'. */
	vts_dtx_end(dth);

	/* Add former DTX into CoS cache. */
<<<<<<< HEAD
	rc = vos_dtx_add_cos(args->ctx.tc_co_hdl, &args->oid, &xid, epoch,
			     false);
=======
	rc = vos_dtx_add_cos(args->ctx.tc_co_hdl, &args->oid, &xid,
			     dkey_hash, epoch, 0, false);
>>>>>>> 1eed5302
	assert_int_equal(rc, 0);

	vos_dtx_stat(args->ctx.tc_co_hdl, &stat);
	saved_committable = stat.dtx_committable_count;
	saved_committed = stat.dtx_committed_count;

	/* Commit former DTX that will be removed from the CoS cache. */
	rc = vos_dtx_commit(args->ctx.tc_co_hdl, &xid, 1);
	assert_int_equal(rc, 0);

	vos_dtx_stat(args->ctx.tc_co_hdl, &stat);
	assert_true(saved_committable == stat.dtx_committable_count + 1);
	assert_true(saved_committed == stat.dtx_committed_count - 1);
}

static void
vts_dtx_commit_visibility(struct io_test_args *args, bool ext, bool punch_obj)
{
	struct dtx_handle		*dth = NULL;
	struct dtx_id			 xid;
	struct dtx_conflict_entry	 conflict = { 0 };
	daos_iod_t			 iod = { 0 };
	d_sg_list_t			 sgl = { 0 };
	daos_recx_t			 rex = { 0 };
	daos_key_t			 dkey;
	daos_key_t			 akey;
	d_iov_t				 val_iov;
	d_iov_t				 dkey_iov;
	uint64_t			 epoch;
	uint64_t			 dkey_hash;
	char				 dkey_buf[UPDATE_DKEY_SIZE];
	char				 akey_buf[UPDATE_AKEY_SIZE];
	char				 update_buf[UPDATE_BUF_SIZE];
	char				 fetch_buf[UPDATE_BUF_SIZE];
	int				 rc;

	vts_dtx_prep_update(args, &xid, &val_iov, &dkey_iov, &dkey, dkey_buf,
			    &akey, akey_buf, &iod, &sgl, &rex, update_buf,
			    UPDATE_BUF_SIZE, UPDATE_REC_SIZE, &dkey_hash,
			    &epoch, ext);

	/* Assume I am the leader. */
	rc = vts_dtx_begin(&xid, &args->oid, args->ctx.tc_co_hdl, epoch,
			   dkey_hash, &conflict, DAOS_INTENT_UPDATE, &dth);
	assert_int_equal(rc, 0);

	rc = io_test_obj_update(args, epoch, &dkey, &iod, &sgl, dth, true);
	assert_int_equal(rc, 0);

	/* The update DTX is 'prepared'. */
	vts_dtx_end(dth);

	memset(fetch_buf, 0, UPDATE_BUF_SIZE);
	d_iov_set(&val_iov, fetch_buf, UPDATE_BUF_SIZE);
	iod.iod_size = DAOS_REC_ANY;

	rc = io_test_obj_fetch(args, epoch, &dkey, &iod, &sgl, true);
	assert_int_equal(rc, 0);

	/* Data record with update DTX is invisible before commit. */
	assert_memory_not_equal(update_buf, fetch_buf, UPDATE_BUF_SIZE);

	/* Commit the update DTX. */
	rc = vos_dtx_commit(args->ctx.tc_co_hdl, &xid, 1);
	assert_int_equal(rc, 0);

	memset(fetch_buf, 0, UPDATE_BUF_SIZE);
	d_iov_set(&val_iov, fetch_buf, UPDATE_BUF_SIZE);
	iod.iod_size = DAOS_REC_ANY;

	/* Fetch again. */
	rc = io_test_obj_fetch(args, epoch, &dkey, &iod, &sgl, true);
	assert_int_equal(rc, 0);

	/* Data record with update DTX is readable after commit. */
	assert_memory_equal(update_buf, fetch_buf, UPDATE_BUF_SIZE);

	/* Generate the punch DTX ID. */
	daos_dti_gen(&xid, false);

	rc = vts_dtx_begin(&xid, &args->oid, args->ctx.tc_co_hdl, ++epoch,
			   dkey_hash, &conflict, DAOS_INTENT_PUNCH, &dth);
	assert_int_equal(rc, 0);

	if (punch_obj)
		rc = vos_obj_punch(args->ctx.tc_co_hdl, args->oid, epoch,
				   1, 0, NULL, 0, NULL, dth);
	else
		rc = vos_obj_punch(args->ctx.tc_co_hdl, args->oid, epoch,
				   1, 0, &dkey, 1, &akey, dth);
	assert_int_equal(rc, 0);

	/* The punch DTX is 'prepared'. */
	vts_dtx_end(dth);

	memset(fetch_buf, 0, UPDATE_BUF_SIZE);
	d_iov_set(&val_iov, fetch_buf, UPDATE_BUF_SIZE);
	iod.iod_size = DAOS_REC_ANY;

	rc = io_test_obj_fetch(args, ++epoch, &dkey, &iod, &sgl, true);
	/* Punch is not yet visible */
	assert_int_equal(rc, 0);

	assert_memory_equal(update_buf, fetch_buf, UPDATE_BUF_SIZE);

	/* Commit the punch DTX. */
	rc = vos_dtx_commit(args->ctx.tc_co_hdl, &xid, 1);
	assert_int_equal(rc, 0);

	memset(fetch_buf, 0, UPDATE_BUF_SIZE);
	d_iov_set(&val_iov, fetch_buf, UPDATE_BUF_SIZE);
	iod.iod_size = DAOS_REC_ANY;

	/* Fetch again. */
	rc = io_test_obj_fetch(args, ++epoch, &dkey, &iod, &sgl, true);
	assert_int_equal(rc, 0);

	/* Data record with punch DTX is invisible after commit. */
	assert_memory_not_equal(update_buf, fetch_buf, UPDATE_BUF_SIZE);
}

/* DTX commit and related data record visibility (single value, punch key) */
static void
dtx_6(void **state)
{
	vts_dtx_commit_visibility(*state, false, false);
}

/* DTX commit and related data record visibility (extent value, punch key) */
static void
dtx_7(void **state)
{
	vts_dtx_commit_visibility(*state, true, false);
}

/* DTX commit and related data record visibility (single value, punch obj) */
static void
dtx_8(void **state)
{
	vts_dtx_commit_visibility(*state, false, true);
}

/* DTX commit and related data record visibility (extent value, punch obj) */
static void
dtx_9(void **state)
{
	vts_dtx_commit_visibility(*state, true, true);
}

static void
vts_dtx_abort_visibility(struct io_test_args *args, bool ext, bool punch_obj)
{
	struct dtx_handle		*dth = NULL;
	struct dtx_id			 xid;
	struct dtx_conflict_entry	 conflict = { 0 };
	daos_iod_t			 iod = { 0 };
	d_sg_list_t			 sgl = { 0 };
	daos_recx_t			 rex = { 0 };
	daos_key_t			 dkey;
	daos_key_t			 akey;
	d_iov_t				 val_iov;
	d_iov_t				 dkey_iov;
	uint64_t			 epoch;
	uint64_t			 dkey_hash;
	char				 dkey_buf[UPDATE_DKEY_SIZE];
	char				 akey_buf[UPDATE_AKEY_SIZE];
	char				 update_buf1[UPDATE_BUF_SIZE];
	char				 update_buf2[UPDATE_BUF_SIZE];
	char				 fetch_buf[UPDATE_BUF_SIZE];
	int				 rc;

	vts_dtx_prep_update(args, &xid, &val_iov, &dkey_iov, &dkey, dkey_buf,
			    &akey, akey_buf, &iod, &sgl, &rex, update_buf1,
			    UPDATE_BUF_SIZE, UPDATE_REC_SIZE, &dkey_hash,
			    &epoch, ext);

	/* initial update. */
	rc = io_test_obj_update(args, epoch, &dkey, &iod, &sgl, dth, true);
	assert_int_equal(rc, 0);

	dts_buf_render(update_buf2, UPDATE_BUF_SIZE);
	d_iov_set(&val_iov, update_buf2, UPDATE_BUF_SIZE);

	/* Assume I am the leader. */
	rc = vts_dtx_begin(&xid, &args->oid, args->ctx.tc_co_hdl, ++epoch,
			   dkey_hash, &conflict, DAOS_INTENT_UPDATE, &dth);
	assert_int_equal(rc, 0);

	rc = io_test_obj_update(args, epoch, &dkey, &iod, &sgl, dth, true);
	assert_int_equal(rc, 0);

	/* The update DTX is 'prepared'. */
	vts_dtx_end(dth);

	/* Aborted the update DTX. */
	rc = vos_dtx_abort(args->ctx.tc_co_hdl, epoch, &xid, 1);
	assert_int_equal(rc, 0);

	memset(fetch_buf, 0, UPDATE_BUF_SIZE);
	d_iov_set(&val_iov, fetch_buf, UPDATE_BUF_SIZE);
	iod.iod_size = DAOS_REC_ANY;

	rc = io_test_obj_fetch(args, epoch, &dkey, &iod, &sgl, true);
	assert_int_equal(rc, 0);

	assert_memory_not_equal(update_buf2, fetch_buf, UPDATE_BUF_SIZE);
	/* The fetched result is the data written via the initial update. */
	assert_memory_equal(update_buf1, fetch_buf, UPDATE_BUF_SIZE);

	/* Generate the punch DTX ID. */
	daos_dti_gen(&xid, false);

	rc = vts_dtx_begin(&xid, &args->oid, args->ctx.tc_co_hdl, ++epoch,
			   dkey_hash, &conflict, DAOS_INTENT_PUNCH, &dth);
	assert_int_equal(rc, 0);

	if (punch_obj)
		rc = vos_obj_punch(args->ctx.tc_co_hdl, args->oid, epoch,
				   1, 0, NULL, 0, NULL, dth);
	else
		rc = vos_obj_punch(args->ctx.tc_co_hdl, args->oid, epoch,
				   1, 0, &dkey, 1, &akey, dth);
	assert_int_equal(rc, 0);

	/* The punch DTX is 'prepared'. */
	vts_dtx_end(dth);

	/* Aborted the punch DTX. */
	rc = vos_dtx_abort(args->ctx.tc_co_hdl, epoch, &xid, 1);
	assert_int_equal(rc, 0);

	memset(fetch_buf, 0, UPDATE_BUF_SIZE);
	d_iov_set(&val_iov, fetch_buf, UPDATE_BUF_SIZE);
	iod.iod_size = DAOS_REC_ANY;

	rc = io_test_obj_fetch(args, ++epoch, &dkey, &iod, &sgl, true);
	assert_int_equal(rc, 0);

	/* The fetched result is the data written via the initial update. */
	assert_memory_equal(update_buf1, fetch_buf, UPDATE_BUF_SIZE);
}

/* DTX abort and related data record visibility (single value, punch key) */
static void
dtx_10(void **state)
{
	vts_dtx_abort_visibility(*state, false, false);
}

/* DTX abort and related data record visibility (extent value, punch key) */
static void
dtx_11(void **state)
{
	vts_dtx_abort_visibility(*state, true, false);
}

/* DTX abort and related data record visibility (single value, punch obj) */
static void
dtx_12(void **state)
{
	vts_dtx_abort_visibility(*state, false, true);
}

/* DTX abort and related data record visibility (extent value, punch obj) */
static void
dtx_13(void **state)
{
	vts_dtx_abort_visibility(*state, true, true);
}

/* DTX ops against committed DTX */
static void
dtx_14(void **state)
{
	struct io_test_args		*args = *state;
	struct dtx_handle		*dth = NULL;
	struct dtx_id			 xid;
	struct dtx_conflict_entry	 conflict = { 0 };
	daos_iod_t			 iod = { 0 };
	d_sg_list_t			 sgl = { 0 };
	daos_recx_t			 rex = { 0 };
	daos_key_t			 dkey;
	daos_key_t			 akey;
	d_iov_t				 val_iov;
	d_iov_t				 dkey_iov;
	uint64_t			 epoch;
	uint64_t			 dkey_hash;
	char				 dkey_buf[UPDATE_DKEY_SIZE];
	char				 akey_buf[UPDATE_AKEY_SIZE];
	char				 update_buf[UPDATE_BUF_SIZE];
	char				 fetch_buf[UPDATE_BUF_SIZE];
	int				 rc;

	vts_dtx_prep_update(args, &xid, &val_iov, &dkey_iov, &dkey, dkey_buf,
			    &akey, akey_buf, &iod, &sgl, &rex, update_buf,
			    UPDATE_BUF_SIZE, UPDATE_REC_SIZE, &dkey_hash,
			    &epoch, false);

	/* Assume I am the leader. */
	rc = vts_dtx_begin(&xid, &args->oid, args->ctx.tc_co_hdl, epoch,
			   dkey_hash, &conflict, DAOS_INTENT_UPDATE, &dth);
	assert_int_equal(rc, 0);

	rc = io_test_obj_update(args, epoch, &dkey, &iod, &sgl, dth, true);
	assert_int_equal(rc, 0);

	/* The DTX is 'prepared'. */
	vts_dtx_end(dth);

	/* Commit the DTX. */
	rc = vos_dtx_commit(args->ctx.tc_co_hdl, &xid, 1);
	assert_int_equal(rc, 0);

	/* Double commit the DTX is harmless. */
	vos_dtx_commit(args->ctx.tc_co_hdl, &xid, 1);

	memset(fetch_buf, 0, UPDATE_BUF_SIZE);
	d_iov_set(&val_iov, fetch_buf, UPDATE_BUF_SIZE);
	iod.iod_size = DAOS_REC_ANY;

	rc = io_test_obj_fetch(args, epoch, &dkey, &iod, &sgl, true);
	assert_int_equal(rc, 0);

	/* Data record is not affected by double commit. */
	assert_memory_equal(update_buf, fetch_buf, UPDATE_BUF_SIZE);

	/* Committed DTX cannot be aborted.
	 * But we cannot check "assert_int_not_equal(rc, 0)" that depends
	 * on the umem_tx_abort() which may return 0 for vmem based case.
	 */
	vos_dtx_abort(args->ctx.tc_co_hdl, epoch, &xid, 1);

	memset(fetch_buf, 0, UPDATE_BUF_SIZE);
	d_iov_set(&val_iov, fetch_buf, UPDATE_BUF_SIZE);
	iod.iod_size = DAOS_REC_ANY;

	rc = io_test_obj_fetch(args, epoch, &dkey, &iod, &sgl, true);
	assert_int_equal(rc, 0);

	/* Data record is not affected by failed abort. */
	assert_memory_equal(update_buf, fetch_buf, UPDATE_BUF_SIZE);
}

/* DTX ops against aborted DTX */
static void
dtx_15(void **state)
{
	struct io_test_args		*args = *state;
	struct dtx_handle		*dth = NULL;
	struct dtx_id			 xid;
	struct dtx_conflict_entry	 conflict = { 0 };
	daos_iod_t			 iod = { 0 };
	d_sg_list_t			 sgl = { 0 };
	daos_recx_t			 rex = { 0 };
	daos_key_t			 dkey;
	daos_key_t			 akey;
	d_iov_t				 val_iov;
	d_iov_t				 dkey_iov;
	uint64_t			 epoch;
	uint64_t			 dkey_hash;
	char				 dkey_buf[UPDATE_DKEY_SIZE];
	char				 akey_buf[UPDATE_AKEY_SIZE];
	char				 update_buf1[UPDATE_BUF_SIZE];
	char				 update_buf2[UPDATE_BUF_SIZE];
	char				 fetch_buf[UPDATE_BUF_SIZE];
	int				 rc;

	vts_dtx_prep_update(args, &xid, &val_iov, &dkey_iov, &dkey, dkey_buf,
			    &akey, akey_buf, &iod, &sgl, &rex, update_buf1,
			    UPDATE_BUF_SIZE, UPDATE_REC_SIZE, &dkey_hash,
			    &epoch, false);

	/* initial update. */
	rc = io_test_obj_update(args, epoch, &dkey, &iod, &sgl, dth, true);
	assert_int_equal(rc, 0);

	dts_buf_render(update_buf2, UPDATE_BUF_SIZE);
	d_iov_set(&val_iov, update_buf2, UPDATE_BUF_SIZE);

	/* Assume I am the leader. */
	rc = vts_dtx_begin(&xid, &args->oid, args->ctx.tc_co_hdl, ++epoch,
			   dkey_hash, &conflict, DAOS_INTENT_UPDATE, &dth);
	assert_int_equal(rc, 0);

	rc = io_test_obj_update(args, epoch, &dkey, &iod, &sgl, dth, true);
	assert_int_equal(rc, 0);

	/* The update DTX is 'prepared'. */
	vts_dtx_end(dth);

	/* Aborted the update DTX. */
	rc = vos_dtx_abort(args->ctx.tc_co_hdl, epoch, &xid, 1);
	assert_int_equal(rc, 0);

	/* Double aborted the DTX is harmless. */
	vos_dtx_abort(args->ctx.tc_co_hdl, epoch, &xid, 1);

	memset(fetch_buf, 0, UPDATE_BUF_SIZE);
	d_iov_set(&val_iov, fetch_buf, UPDATE_BUF_SIZE);
	iod.iod_size = DAOS_REC_ANY;

	rc = io_test_obj_fetch(args, epoch, &dkey, &iod, &sgl, true);
	assert_int_equal(rc, 0);

	assert_memory_not_equal(update_buf2, fetch_buf, UPDATE_BUF_SIZE);
	/* The fetched result is the data written via the initial update. */
	assert_memory_equal(update_buf1, fetch_buf, UPDATE_BUF_SIZE);

	/* Aborted DTX cannot be committed. */
	vos_dtx_commit(args->ctx.tc_co_hdl, &xid, 1);

	memset(fetch_buf, 0, UPDATE_BUF_SIZE);
	d_iov_set(&val_iov, fetch_buf, UPDATE_BUF_SIZE);
	iod.iod_size = DAOS_REC_ANY;

	rc = io_test_obj_fetch(args, epoch, &dkey, &iod, &sgl, true);
	assert_int_equal(rc, 0);

	assert_memory_not_equal(update_buf2, fetch_buf, UPDATE_BUF_SIZE);
	/* The fetched result is the data written via the initial update. */
	assert_memory_equal(update_buf1, fetch_buf, UPDATE_BUF_SIZE);
}

/* DTX in CoS cache makes related data record as readable */
static void
dtx_16(void **state)
{
	struct io_test_args		*args = *state;
	struct dtx_handle		*dth = NULL;
	struct dtx_id			 xid;
	struct dtx_conflict_entry	 conflict = { 0 };
	daos_iod_t			 iod = { 0 };
	d_sg_list_t			 sgl = { 0 };
	daos_recx_t			 rex = { 0 };
	daos_handle_t			 ioh;
	daos_key_t			 dkey;
	daos_key_t			 akey;
	d_iov_t				 val_iov;
	d_iov_t				 dkey_iov;
	uint64_t			 epoch;
	uint64_t			 dkey_hash;
	char				 dkey_buf[UPDATE_DKEY_SIZE];
	char				 akey_buf[UPDATE_AKEY_SIZE];
	char				 update_buf[UPDATE_BUF_SIZE];
	char				 fetch_buf[UPDATE_BUF_SIZE];
	int				 rc;

	skip();

	vts_dtx_prep_update(args, &xid, &val_iov, &dkey_iov, &dkey, dkey_buf,
			    &akey, akey_buf, &iod, &sgl, &rex, update_buf,
			    UPDATE_BUF_SIZE, UPDATE_REC_SIZE, &dkey_hash,
			    &epoch, false);

	rc = vts_dtx_begin(&xid, &args->oid, args->ctx.tc_co_hdl, epoch,
			   dkey_hash, &conflict, DAOS_INTENT_UPDATE, &dth);
	assert_int_equal(rc, 0);

	rc = io_test_obj_update(args, epoch, &dkey, &iod, &sgl, dth, true);
	assert_int_equal(rc, 0);

	/* The DTX is 'prepared'. */
	vts_dtx_end(dth);

	daos_fail_loc_set(DAOS_VOS_NON_LEADER | DAOS_FAIL_ALWAYS);

	memset(fetch_buf, 0, UPDATE_BUF_SIZE);
	d_iov_set(&val_iov, fetch_buf, UPDATE_BUF_SIZE);
	iod.iod_size = DAOS_REC_ANY;

	rc = vos_fetch_begin(args->ctx.tc_co_hdl, args->oid, epoch,
			     &dkey_iov, 1, &iod, false, &ioh);
	/* The former DTX is not committed, so need to retry with leader. */
	assert_int_equal(rc, -DER_INPROGRESS);

	daos_fail_loc_reset();

	rc = io_test_obj_fetch(args, epoch, &dkey, &iod, &sgl, true);
	assert_int_equal(rc, 0);

	/* Former DTX is not committed, so nothing can be fetched. */
	assert_memory_not_equal(update_buf, fetch_buf, UPDATE_BUF_SIZE);

	/* Insert a DTX into CoS cache. */
<<<<<<< HEAD
	rc = vos_dtx_add_cos(args->ctx.tc_co_hdl, &args->oid, &xid, epoch,
			     false);
=======
	rc = vos_dtx_add_cos(args->ctx.tc_co_hdl, &args->oid, &xid,
			     dkey_hash, epoch, 0, false);
>>>>>>> 1eed5302
	assert_int_equal(rc, 0);

	/* Fetch again. */
	rc = io_test_obj_fetch(args, epoch, &dkey, &iod, &sgl, true);
	assert_int_equal(rc, 0);

	/* The DTX in CoS cache will make related data record as readable. */
	assert_memory_equal(update_buf, fetch_buf, UPDATE_BUF_SIZE);

	/* Commit the fisrt 4 DTXs. */
	rc = vos_dtx_commit(args->ctx.tc_co_hdl, &xid, 1);
	assert_int_equal(rc, 0);

}

struct vts_dtx_iter_data {
	void	**dkeys;
	bool	 *found;
	int	  count;
};

static int
vts_dtx_iter_cb(daos_handle_t ih, vos_iter_entry_t *entry, vos_iter_type_t type,
		vos_iter_param_t *param, void *cb_arg, unsigned int *acts)
{
	struct vts_dtx_iter_data	*vdid = cb_arg;
	int				 rc = -DER_INVAL;
	int				 i;

	D_ASSERT(type == VOS_ITER_DKEY);

	assert_true(entry->ie_key.iov_buf != NULL);
	assert_true(entry->ie_key.iov_len > 0);

	for (i = 0; i < vdid->count; i++) {
		if (memcmp(entry->ie_key.iov_buf, vdid->dkeys[i],
			   entry->ie_key.iov_len) == 0) {
			assert_true(!vdid->found[i]);

			vdid->found[i] = true;
			rc = 0;
			break;
		}
	}

	assert_true(i < vdid->count);
	return rc;
}

/* list dkey with DTX */
static void
dtx_17(void **state)
{
	struct io_test_args		*args = *state;
	struct dtx_id			 xid[10];
	daos_iod_t			 iod = { 0 };
	d_sg_list_t			 sgl = { 0 };
	daos_recx_t			 rex = { 0 };
	daos_key_t			 dkey;
	daos_key_t			 akey;
	d_iov_t				 val_iov;
	uint64_t			 epoch[10];
	char				*dkey_buf[10];
	char				 akey_buf[UPDATE_AKEY_SIZE];
	char				 update_buf[UPDATE_BUF_SIZE];
	vos_iter_param_t		 param = { 0 };
	struct vos_iter_anchors		 anchors = { 0 };
	struct vts_dtx_iter_data	 vdid = { 0 };
	bool				 found[10];
	int				 rc;
	int				 i;

	skip();

	/* Assume I am the leader. */
	for (i = 0; i < 10; i++) {
		struct dtx_handle		*dth = NULL;
		struct dtx_conflict_entry	 conflict = { 0 };
		d_iov_t				 dkey_iov;
		uint64_t			 dkey_hash;

		dkey_buf[i] = malloc(UPDATE_DKEY_SIZE);
		assert_true(dkey_buf[i] != NULL);

		vts_dtx_prep_update(args, &xid[i], &val_iov, &dkey_iov, &dkey,
				    dkey_buf[i], &akey, akey_buf, &iod, &sgl,
				    &rex, update_buf, UPDATE_BUF_SIZE,
				    UPDATE_REC_SIZE, &dkey_hash, &epoch[i],
				    false);

		rc = vts_dtx_begin(&xid[i], &args->oid, args->ctx.tc_co_hdl,
				   epoch[i], dkey_hash, &conflict,
				   DAOS_INTENT_UPDATE, &dth);
		assert_int_equal(rc, 0);

		rc = io_test_obj_update(args, epoch[i], &dkey, &iod, &sgl,
					dth, true);
		assert_int_equal(rc, 0);

		vts_dtx_end(dth);
	}

	/* Commit the fisrt 4 DTXs. */
	rc = vos_dtx_commit(args->ctx.tc_co_hdl, xid, 4);
	assert_int_equal(rc, 0);

	param.ip_hdl = args->ctx.tc_co_hdl;
	param.ip_ih = DAOS_HDL_INVAL;
	param.ip_oid = args->oid;
	param.ip_epr.epr_lo = epoch[0];
	param.ip_epr.epr_hi = epoch[9];
	param.ip_epc_expr = VOS_IT_EPC_RE;

	for (i = 0; i < 10; i++)
		found[i] = false;

	vdid.dkeys = (void **)dkey_buf;
	vdid.found = found;
	vdid.count = 4;

	rc = vos_iterate(&param, VOS_ITER_DKEY, false, &anchors,
			 vts_dtx_iter_cb, &vdid);
	assert_int_equal(rc, 0);

	for (i = 0; i < 4; i++) {
		assert_true(found[i]);
		found[i] = false;
	}

	/* Commit the others. */
	rc = vos_dtx_commit(args->ctx.tc_co_hdl, &xid[4], 6);
	assert_int_equal(rc, 0);

	memset(&anchors, 0, sizeof(anchors));
	vdid.count = 10;

	rc = vos_iterate(&param, VOS_ITER_DKEY, false, &anchors,
			 vts_dtx_iter_cb, &vdid);
	assert_int_equal(rc, 0);

	for (i = 0; i < 10; i++) {
		assert_true(found[i]);
		free(dkey_buf[i]);
	}
}

/* DTX aggregation */
static void
dtx_18(void **state)
{
	struct io_test_args		*args = *state;
	struct dtx_id			 xid[10];
	daos_iod_t			 iod = { 0 };
	d_sg_list_t			 sgl = { 0 };
	daos_recx_t			 rex = { 0 };
	daos_key_t			 dkey;
	daos_key_t			 akey;
	d_iov_t				 val_iov;
	uint64_t			 epoch;
	char				 dkey_buf[UPDATE_DKEY_SIZE];
	char				 akey_buf[UPDATE_AKEY_SIZE];
	char				 update_buf[UPDATE_BUF_SIZE];
	char				 fetch_buf[UPDATE_BUF_SIZE];
	int				 rc;
	int				 i;

	/* Assume I am the leader. */
	for (i = 0; i < 10; i++) {
		struct dtx_handle		*dth = NULL;
		struct dtx_conflict_entry	 conflict = { 0 };
		d_iov_t				 dkey_iov;
		uint64_t			 dkey_hash;

		vts_dtx_prep_update(args, &xid[i], &val_iov, &dkey_iov, &dkey,
				    dkey_buf, &akey, akey_buf, &iod, &sgl,
				    &rex, update_buf, UPDATE_BUF_SIZE,
				    UPDATE_REC_SIZE, &dkey_hash, &epoch, false);

		rc = vts_dtx_begin(&xid[i], &args->oid, args->ctx.tc_co_hdl,
				   epoch, dkey_hash, &conflict,
				   DAOS_INTENT_UPDATE, &dth);
		assert_int_equal(rc, 0);

		rc = io_test_obj_update(args, epoch, &dkey, &iod, &sgl,
					dth, true);
		assert_int_equal(rc, 0);

		vts_dtx_end(dth);
	}

	/* Commit all DTXs. */
	rc = vos_dtx_commit(args->ctx.tc_co_hdl, xid, 10);
	assert_int_equal(rc, 0);

	for (i = 0; i < 10; i++) {
		rc = vos_dtx_check(args->ctx.tc_co_hdl, &xid[i]);
		assert_int_equal(rc, DTX_ST_COMMITTED);
	}

	sleep(3);

	/* Aggregate the DTXs. */
	rc = vos_dtx_aggregate(args->ctx.tc_co_hdl);
	assert_int_equal(rc, 0);

	for (i = 0; i < 10; i++) {
		rc = vos_dtx_check(args->ctx.tc_co_hdl, &xid[i]);
		assert_int_equal(rc, -DER_NONEXIST);
	}

	memset(fetch_buf, 0, UPDATE_BUF_SIZE);
	d_iov_set(&val_iov, fetch_buf, UPDATE_BUF_SIZE);
	iod.iod_size = DAOS_REC_ANY;

	rc = io_test_obj_fetch(args, epoch, &dkey, &iod, &sgl, true);
	assert_int_equal(rc, 0);

	/* Related data record is still readable after DTX aggregation. */
	assert_memory_equal(update_buf, fetch_buf, UPDATE_BUF_SIZE);
}

static void
vts_dtx_shares(struct io_test_args *args, int *commit_list, int commit_count,
	       int *abort_list, int abort_count, bool commit_first)
{
	struct dtx_handle		*dth = NULL;
	struct dtx_id			 xid[5];
	struct dtx_conflict_entry	 conflict = { 0 };
	daos_iod_t			 iod[5];
	d_sg_list_t			 sgl[5];
	daos_recx_t			 rex[5];
	daos_key_t			 dkey;
	daos_key_t			 akey[5];
	d_iov_t				 val_iov;
	d_iov_t				 dkey_iov;
	uint64_t			 epoch[5];
	uint64_t			 dkey_hash;
	char				 dkey_buf[UPDATE_DKEY_SIZE];
	char				*akey_buf[5];
	char				*update_buf[5];
	char				 fetch_buf[UPDATE_BUF_SIZE];
	int				 rc;
	int				 i;

	skip();

	assert_true(commit_count + abort_count == 5);

	akey_buf[0] = malloc(UPDATE_AKEY_SIZE);
	assert_true(akey_buf[0] != NULL);

	update_buf[0] = malloc(UPDATE_BUF_SIZE);
	assert_true(update_buf[0] != NULL);

	vts_dtx_prep_update(args, &xid[0], &val_iov, &dkey_iov, &dkey, dkey_buf,
			    &akey[0], akey_buf[0], &iod[0], &sgl[0], &rex[0],
			    update_buf[0], UPDATE_BUF_SIZE, UPDATE_REC_SIZE,
			    &dkey_hash, &epoch[0], false);

	/* Assume I am the leader. */
	rc = vts_dtx_begin(&xid[0], &args->oid, args->ctx.tc_co_hdl, epoch[0],
			   dkey_hash, &conflict, DAOS_INTENT_UPDATE, &dth);
	assert_int_equal(rc, 0);

	rc = io_test_obj_update(args, epoch[0], &dkey, &iod[0], &sgl[0],
				dth, true);
	assert_int_equal(rc, 0);

	vts_dtx_end(dth);

	for (i = 1; i < 5; i++) {
		akey_buf[i] = malloc(UPDATE_AKEY_SIZE);
		assert_true(akey_buf[i] != NULL);

		update_buf[i] = malloc(UPDATE_BUF_SIZE);
		assert_true(update_buf[i] != NULL);

		memset(&iod[i], 0, sizeof(iod[i]));
		memset(&sgl[i], 0, sizeof(sgl[i]));
		memset(&rex[i], 0, sizeof(rex[i]));

		daos_dti_gen(&xid[i], false);
		epoch[i] = crt_hlc_get();

		dts_buf_render(update_buf[i], UPDATE_BUF_SIZE);
		d_iov_set(&val_iov, update_buf[i], UPDATE_BUF_SIZE);

		sgl[i].sg_iovs = &val_iov;
		sgl[i].sg_nr = 1;

		rex[i].rx_idx = hash_key(&dkey_iov,
					 args->ofeat & DAOS_OF_DKEY_UINT64);
		rex[i].rx_nr = 1;

		vts_key_gen(akey_buf[i], args->akey_size, false, args);
		set_iov(&akey[i], akey_buf[i],
			args->ofeat & DAOS_OF_AKEY_UINT64);

		iod[i].iod_name = akey[i];
		iod[i].iod_type = DAOS_IOD_SINGLE;
		iod[i].iod_size = UPDATE_BUF_SIZE;
		iod[i].iod_recxs = &rex[i];
		iod[i].iod_nr = 1;

		rc = vts_dtx_begin(&xid[i], &args->oid, args->ctx.tc_co_hdl,
				   epoch[i], dkey_hash, &conflict,
				   DAOS_INTENT_UPDATE, &dth);
		assert_int_equal(rc, 0);

		rc = io_test_obj_update(args, epoch[i], &dkey, &iod[i], &sgl[i],
					dth, true);
		assert_int_equal(rc, 0);

		vts_dtx_end(dth);
	}

	if (commit_first) {
		for (i = 0; i < commit_count; i++) {
			rc = vos_dtx_commit(args->ctx.tc_co_hdl,
					    &xid[commit_list[i]], 1);
			assert_int_equal(rc, 0);
		}

		for (i = 0; i < abort_count; i++) {
			rc = vos_dtx_abort(args->ctx.tc_co_hdl,
					   epoch[abort_list[i]],
					   &xid[abort_list[i]], 1);
			assert_int_equal(rc, 0);
		}
	} else {
		for (i = 0; i < abort_count; i++) {
			rc = vos_dtx_abort(args->ctx.tc_co_hdl,
					   epoch[abort_list[i]],
					   &xid[abort_list[i]], 1);
			assert_int_equal(rc, 0);
		}

		for (i = 0; i < commit_count; i++) {
			rc = vos_dtx_commit(args->ctx.tc_co_hdl,
					    &xid[commit_list[i]], 1);
			assert_int_equal(rc, 0);
		}
	}

	for (i = 0; i < commit_count; i++) {
		memset(fetch_buf, 0, UPDATE_BUF_SIZE);
		d_iov_set(&val_iov, fetch_buf, UPDATE_BUF_SIZE);
		iod[commit_list[i]].iod_size = DAOS_REC_ANY;

		rc = io_test_obj_fetch(args, epoch[commit_list[i]], &dkey,
				       &iod[commit_list[i]],
				       &sgl[commit_list[i]], true);
		assert_int_equal(rc, 0);

		assert_memory_equal(update_buf[commit_list[i]], fetch_buf,
				    UPDATE_BUF_SIZE);
	}

	for (i = 0; i < abort_count; i++) {
		memset(fetch_buf, 0, UPDATE_BUF_SIZE);
		d_iov_set(&val_iov, fetch_buf, UPDATE_BUF_SIZE);
		iod[abort_list[i]].iod_size = DAOS_REC_ANY;

		rc = io_test_obj_fetch(args, epoch[abort_list[i]], &dkey,
				       &iod[abort_list[i]],
				       &sgl[abort_list[i]], true);
		assert_int_equal(rc, 0);

		assert_memory_not_equal(update_buf[abort_list[i]], fetch_buf,
					UPDATE_BUF_SIZE);
	}

	if (abort_count == 5) {
		vos_iter_param_t		 param = { 0 };
		struct vos_iter_anchors		 anchors = { 0 };
		struct vts_dtx_iter_data	 vdid = { 0 };
		bool				 found = false;

		param.ip_hdl = args->ctx.tc_co_hdl;
		param.ip_ih = DAOS_HDL_INVAL;
		param.ip_oid = args->oid;
		param.ip_epr.epr_lo = epoch[0];
		param.ip_epr.epr_hi = epoch[4];
		param.ip_epc_expr = VOS_IT_EPC_RE;

		vdid.dkeys = (void **)&dkey_buf;
		vdid.found = &found;
		vdid.count = 1;

		rc = vos_iterate(&param, VOS_ITER_DKEY, false, &anchors,
				 vts_dtx_iter_cb, &vdid);
		assert_int_equal(rc, 0);
		assert_true(!found);
	}

	for (i = 0; i < 5; i++) {
		free(akey_buf[i]);
		free(update_buf[i]);
	}
}

/* share DTX, all committed, commit the first DTX firstly */
static void
dtx_19(void **state)
{
	int	commit_list[5] = { 0, 1, 2, 3, 4 };

	vts_dtx_shares(*state, commit_list, 5, NULL, 0, true);
}

/* share DTX, all committed, commit the first DTX lastly */
static void
dtx_20(void **state)
{
	int	commit_list[5] = { 1, 4, 2, 3, 0 };

	vts_dtx_shares(*state, commit_list, 5, NULL, 0, true);
}

/* share DTX, all aborted, abort the first DTX firstly */
static void
dtx_21(void **state)
{
	int	abort_list[5] = { 0, 1, 2, 3, 4 };

	vts_dtx_shares(*state, NULL, 0, abort_list, 5, false);
}

/* share DTX, all aborted, abort the first DTX lastly */
static void
dtx_22(void **state)
{
	int	abort_list[5] = { 1, 4, 2, 3, 0 };

	vts_dtx_shares(*state, NULL, 0, abort_list, 5, false);
}

/* share DTX, some committed, the first DTX is committed firstly */
static void
dtx_23(void **state)
{
	int	commit_list[3] = { 0, 4, 2 };
	int	abort_list[2] = { 1, 3 };

	vts_dtx_shares(*state, commit_list, 3, abort_list, 2, true);
}

/* share DTX, some committed, the first DTX is committed,
 * but some DTX is aborted firstly
 */
static void
dtx_24(void **state)
{
	int	commit_list[3] = { 0, 4, 2 };
	int	abort_list[2] = { 1, 3 };

	vts_dtx_shares(*state, commit_list, 3, abort_list, 2, false);
}

/* share DTX, some committed, the first DTX is aborted firstly */
static void
dtx_25(void **state)
{
	int	commit_list[3] = { 1, 4, 2 };
	int	abort_list[2] = { 0, 3 };

	vts_dtx_shares(*state, commit_list, 3, abort_list, 2, false);
}

/* share DTX, some committed, the first DTX is aborted,
 * but some DTX is committed firstly
 */
static void
dtx_26(void **state)
{
	int	commit_list[3] = { 1, 4, 2 };
	int	abort_list[2] = { 0, 3 };

	vts_dtx_shares(*state, commit_list, 3, abort_list, 2, true);
}

static void
vts_dtx_shares_with_punch(struct io_test_args *args, bool punch_obj, bool abort)
{
	struct dtx_handle		*dth = NULL;
	struct dtx_id			 xid[4];
	struct dtx_conflict_entry	 conflict = { 0 };
	daos_iod_t			 iod[3];
	d_sg_list_t			 sgl[3];
	daos_recx_t			 rex[3];
	daos_key_t			 dkey;
	daos_key_t			 akey[3];
	d_iov_t				 val_iov;
	d_iov_t				 dkey_iov;
	uint64_t			 epoch[4];
	uint64_t			 dkey_hash;
	char				 dkey_buf[UPDATE_DKEY_SIZE];
	char				*akey_buf[3];
	char				*update_buf[3];
	char				 fetch_buf[UPDATE_BUF_SIZE];
	int				 rc;
	int				 i;

	skip();

	akey_buf[0] = malloc(UPDATE_AKEY_SIZE);
	assert_true(akey_buf[0] != NULL);

	update_buf[0] = malloc(UPDATE_BUF_SIZE);
	assert_true(update_buf[0] != NULL);

	vts_dtx_prep_update(args, &xid[0], &val_iov, &dkey_iov, &dkey, dkey_buf,
			    &akey[0], akey_buf[0], &iod[0], &sgl[0], &rex[0],
			    update_buf[0], UPDATE_BUF_SIZE, UPDATE_REC_SIZE,
			    &dkey_hash, &epoch[0], false);

	/* Assume I am the leader. */
	rc = vts_dtx_begin(&xid[0], &args->oid, args->ctx.tc_co_hdl, epoch[0],
			   dkey_hash, &conflict, DAOS_INTENT_UPDATE, &dth);
	assert_int_equal(rc, 0);

	rc = io_test_obj_update(args, epoch[0], &dkey, &iod[0], &sgl[0],
				dth, true);
	assert_int_equal(rc, 0);

	vts_dtx_end(dth);

	for (i = 1; i < 3; i++) {
		akey_buf[i] = malloc(UPDATE_AKEY_SIZE);
		assert_true(akey_buf[i] != NULL);

		update_buf[i] = malloc(UPDATE_BUF_SIZE);
		assert_true(update_buf[i] != NULL);

		memset(&iod[i], 0, sizeof(iod[i]));
		memset(&sgl[i], 0, sizeof(sgl[i]));
		memset(&rex[i], 0, sizeof(rex[i]));

		daos_dti_gen(&xid[i], false);
		epoch[i] = crt_hlc_get();

		dts_buf_render(update_buf[i], UPDATE_BUF_SIZE);
		d_iov_set(&val_iov, update_buf[i], UPDATE_BUF_SIZE);

		sgl[i].sg_iovs = &val_iov;
		sgl[i].sg_nr = 1;

		rex[i].rx_idx = hash_key(&dkey_iov,
					 args->ofeat & DAOS_OF_DKEY_UINT64);
		rex[i].rx_nr = 1;

		vts_key_gen(akey_buf[i], args->akey_size, false, args);
		set_iov(&akey[i], akey_buf[i],
			args->ofeat & DAOS_OF_AKEY_UINT64);

		iod[i].iod_name = akey[i];
		iod[i].iod_type = DAOS_IOD_SINGLE;
		iod[i].iod_size = UPDATE_BUF_SIZE;
		iod[i].iod_recxs = &rex[i];
		iod[i].iod_nr = 1;

		rc = vts_dtx_begin(&xid[i], &args->oid, args->ctx.tc_co_hdl,
				   epoch[i], dkey_hash, &conflict,
				   DAOS_INTENT_UPDATE, &dth);
		assert_int_equal(rc, 0);

		rc = io_test_obj_update(args, epoch[i], &dkey, &iod[i], &sgl[i],
					dth, true);
		assert_int_equal(rc, 0);

		vts_dtx_end(dth);
	}

	/* Commit the second update DTX firstly. */
	rc = vos_dtx_commit(args->ctx.tc_co_hdl, &xid[1], 1);
	assert_int_equal(rc, 0);

	daos_dti_gen(&xid[3], false);
	epoch[3] = crt_hlc_get();

	rc = vts_dtx_begin(&xid[3], &args->oid, args->ctx.tc_co_hdl, epoch[3],
			   dkey_hash, &conflict, DAOS_INTENT_PUNCH, &dth);
	assert_int_equal(rc, 0);

	/* Punch the object or dkey. */
	if (punch_obj)
		rc = vos_obj_punch(args->ctx.tc_co_hdl, args->oid, epoch[3],
				   1, 0, NULL, 0, NULL, dth);
	else
		rc = vos_obj_punch(args->ctx.tc_co_hdl, args->oid, epoch[3],
				   1, 0, &dkey, 0, NULL, dth);
	assert_int_equal(rc, 0);

	vts_dtx_end(dth);

	/* Abort or commit the punch DTX. */
	if (abort)
		rc = vos_dtx_abort(args->ctx.tc_co_hdl, epoch[3], &xid[3], 1);
	else
		rc = vos_dtx_commit(args->ctx.tc_co_hdl, &xid[3], 1);
	assert_int_equal(rc, 0);

	/* Abort the first update DTX. */
	rc = vos_dtx_abort(args->ctx.tc_co_hdl, epoch[0], &xid[0], 1);
	assert_int_equal(rc, 0);

	/* Commit the third update DTX. */
	rc = vos_dtx_commit(args->ctx.tc_co_hdl, &xid[2], 1);
	assert_int_equal(rc, 0);

	memset(fetch_buf, 0, UPDATE_BUF_SIZE);
	d_iov_set(&val_iov, fetch_buf, UPDATE_BUF_SIZE);
	iod[0].iod_size = DAOS_REC_ANY;

	/* DTX[0] is aborted, so cannot be read even if against epoch[0] */
	rc = io_test_obj_fetch(args, epoch[0], &dkey, &iod[0], &sgl[0], true);
	assert_int_equal(rc, 0);

	assert_memory_not_equal(update_buf[0], fetch_buf, UPDATE_BUF_SIZE);

	for (i = 1; i < 3; i++) {
		memset(fetch_buf, 0, UPDATE_BUF_SIZE);
		d_iov_set(&val_iov, fetch_buf, UPDATE_BUF_SIZE);
		iod[i].iod_size = DAOS_REC_ANY;

		/* DTX[i] is committed, so readable against its epoch[i] */
		rc = io_test_obj_fetch(args, epoch[i], &dkey, &iod[i],
				       &sgl[i], true);
		assert_int_equal(rc, 0);

		assert_memory_equal(update_buf[i], fetch_buf, UPDATE_BUF_SIZE);
	}

	if (abort) {
		memset(fetch_buf, 0, UPDATE_BUF_SIZE);
		d_iov_set(&val_iov, fetch_buf, UPDATE_BUF_SIZE);
		iod[0].iod_size = DAOS_REC_ANY;

		rc = io_test_obj_fetch(args, ++epoch[3], &dkey, &iod[0],
				       &sgl[0], true);
		assert_int_equal(rc, 0);

		assert_memory_not_equal(update_buf[0], fetch_buf,
					UPDATE_BUF_SIZE);

		for (i = 1; i < 3; i++) {
			memset(fetch_buf, 0, UPDATE_BUF_SIZE);
			d_iov_set(&val_iov, fetch_buf, UPDATE_BUF_SIZE);
			iod[i].iod_size = DAOS_REC_ANY;

			rc = io_test_obj_fetch(args, ++epoch[3], &dkey, &iod[i],
					       &sgl[i], true);
			assert_int_equal(rc, 0);

			assert_memory_equal(update_buf[i], fetch_buf,
					    UPDATE_BUF_SIZE);
		}
	} else {
		for (i = 0; i < 3; i++) {
			memset(fetch_buf, 0, UPDATE_BUF_SIZE);
			d_iov_set(&val_iov, fetch_buf, UPDATE_BUF_SIZE);
			iod[i].iod_size = DAOS_REC_ANY;

			rc = io_test_obj_fetch(args, ++epoch[3], &dkey, &iod[i],
					       &sgl[i], true);
			assert_int_equal(rc, 0);

			assert_memory_not_equal(update_buf[i], fetch_buf,
						UPDATE_BUF_SIZE);
		}
	}

	for (i = 0; i < 3; i++) {
		free(akey_buf[i]);
		free(update_buf[i]);
	}
}

/* punch obj during some shared DTXs, the punch is committed */
static void
dtx_27(void **state)
{
	vts_dtx_shares_with_punch(*state, true, false);
}

/* punch obj during some shared DTXs, the punch is aborted */
static void
dtx_28(void **state)
{
	vts_dtx_shares_with_punch(*state, true, true);
}

/* punch key during some shared DTXs, the punch is committed */
static void
dtx_29(void **state)
{
	vts_dtx_shares_with_punch(*state, false, false);
}

/* punch key during some shared DTXs, the punch is aborted */
static void
dtx_30(void **state)
{
	vts_dtx_shares_with_punch(*state, false, true);
}

static int
dtx_tst_teardown(void **state)
{
	test_args_reset((struct io_test_args *) *state, VPOOL_SIZE);
	return 0;
}

static const struct CMUnitTest dtx_tests[] = {
	{ "VOS501: update-DTX CoS cache insert/delete/query",
	  dtx_1, NULL, dtx_tst_teardown },
	{ "VOS502: punch-DTX CoS cache insert/delete/query",
	  dtx_2, NULL, dtx_tst_teardown },
	{ "VOS504: DTX CoS cache fetch committable",
	  dtx_4, NULL, dtx_tst_teardown },
	{ "VOS505: remove DTX from CoS cache after commit",
	  dtx_5, NULL, dtx_tst_teardown },
	{ "VOS506: DTX commit visibility (single value, punch key)",
	  dtx_6, NULL, dtx_tst_teardown },
	{ "VOS507: DTX commit visibility (extent value, punch key)",
	  dtx_7, NULL, dtx_tst_teardown },
	{ "VOS508: DTX commit visibility (single value, punch obj)",
	  dtx_8, NULL, dtx_tst_teardown },
	{ "VOS509: DTX commit visibility (extent value, punch obj)",
	  dtx_9, NULL, dtx_tst_teardown },
	{ "VOS510: DTX abort visibility (single value, punch key)",
	  dtx_10, NULL, dtx_tst_teardown },
	{ "VOS511: DTX abort visibility (extent value, punch key)",
	  dtx_11, NULL, dtx_tst_teardown },
	{ "VOS512: DTX abort visibility (single value, punch obj)",
	  dtx_12, NULL, dtx_tst_teardown },
	{ "VOS513: DTX abort visibility (extent value, punch obj)",
	  dtx_13, NULL, dtx_tst_teardown },
	{ "VOS514: DTX ops against committed DTX",
	  dtx_14, NULL, dtx_tst_teardown },
	{ "VOS515: DTX ops against aborted DTX",
	  dtx_15, NULL, dtx_tst_teardown },
	{ "VOS516: DTX in CoS cache makes related data record as readable",
	  dtx_16, NULL, dtx_tst_teardown },
	{ "VOS517: list dkey with DTX",
	  dtx_17, NULL, dtx_tst_teardown },
	{ "VOS518: DTX aggregation",
	  dtx_18, NULL, dtx_tst_teardown },
	{ "VOS519: share DTX, all committed, commit the first one firstly",
	  dtx_19, NULL, dtx_tst_teardown },
	{ "VOS520: share DTX, all committed, commit the first one lastly",
	  dtx_20, NULL, dtx_tst_teardown },
	{ "VOS521: share DTX, all aborted, abort the first DTX firstly",
	  dtx_21, NULL, dtx_tst_teardown },
	{ "VOS522: share DTX, all aborted, abort the first DTX lastly",
	  dtx_22, NULL, dtx_tst_teardown },
	{ "VOS523: share DTX, some committed, "
		"the first DTX is committed firstly",
	  dtx_23, NULL, dtx_tst_teardown },
	{ "VOS524: share DTX, some committed, the first DTX is committed, "
		"but some DTX is aborted firstly",
	  dtx_24, NULL, dtx_tst_teardown },
	{ "VOS525: share DTX, some committed, "
		"the first DTX is aborted firstly",
	  dtx_25, NULL, dtx_tst_teardown },
	{ "VOS526: share DTX, some committed, the first DTX is aborted, "
		"but some DTX is committed firstly",
	  dtx_26, NULL, dtx_tst_teardown },
	{ "VOS527: punch obj during some shared DTXs, the punch is committed",
	  dtx_27, NULL, dtx_tst_teardown },
	{ "VOS528: punch obj during some shared DTXs, the punch is aborted",
	  dtx_28, NULL, dtx_tst_teardown },
	{ "VOS529: punch key during some shared DTXs, the punch is committed",
	  dtx_29, NULL, dtx_tst_teardown },
	{ "VOS530: punch key during some shared DTXs, the punch is aborted",
	  dtx_30, NULL, dtx_tst_teardown },
};

int
run_dtx_tests(void)
{
	return cmocka_run_group_tests_name("VOS DTX Test",
					   dtx_tests, setup_io,
					   teardown_io);
}<|MERGE_RESOLUTION|>--- conflicted
+++ resolved
@@ -45,11 +45,7 @@
 
 	/* Insert a DTX into CoS cache. */
 	rc = vos_dtx_add_cos(args->ctx.tc_co_hdl, &args->oid, &xid,
-<<<<<<< HEAD
-			     DAOS_EPOCH_MAX - 1, false);
-=======
-			     dkey_hash, DAOS_EPOCH_MAX - 1, 0, punch);
->>>>>>> 1eed5302
+			     DAOS_EPOCH_MAX - 1, 0);
 	assert_int_equal(rc, 0);
 
 	rc = vos_dtx_lookup_cos(args->ctx.tc_co_hdl, &xid);
@@ -79,49 +75,6 @@
 	vts_dtx_cos(state, true);
 }
 
-<<<<<<< HEAD
-=======
-/* DTX CoS cache list */
-static void
-dtx_3(void **state)
-{
-	struct io_test_args	*args = *state;
-	struct dtx_id		*dti_cos = NULL;
-	struct dtx_id		 xid;
-	struct dtx_stat		 stat = { 0 };
-	uint64_t		 dkey_hash = lrand48();
-	int			 rc;
-	int			 i;
-
-	for (i = 0; i < 11; i++) {
-		daos_dti_gen(&xid, false);
-
-		rc = vos_dtx_add_cos(args->ctx.tc_co_hdl, &args->oid, &xid,
-				     dkey_hash, DAOS_EPOCH_MAX - 1, 0,
-				     i % 2 ? true : false);
-		assert_int_equal(rc, 0);
-	}
-
-	rc = vos_dtx_list_cos(args->ctx.tc_co_hdl, &args->oid, dkey_hash,
-			      DCLT_PUNCH, 100, &dti_cos);
-	assert_int_equal(rc, 5);
-	D_FREE(dti_cos);
-
-	rc = vos_dtx_list_cos(args->ctx.tc_co_hdl, &args->oid, dkey_hash,
-			      DCLT_UPDATE, 100, &dti_cos);
-	assert_int_equal(rc, 6);
-	D_FREE(dti_cos);
-
-	rc = vos_dtx_list_cos(args->ctx.tc_co_hdl, &args->oid, dkey_hash,
-			      DCLT_PUNCH | DCLT_UPDATE, 100, &dti_cos);
-	assert_int_equal(rc, 11);
-	D_FREE(dti_cos);
-
-	vos_dtx_stat(args->ctx.tc_co_hdl, &stat);
-	assert_int_equal(stat.dtx_committable_count, 11);
-}
-
->>>>>>> 1eed5302
 /* DTX CoS cache fetch committable */
 static void
 dtx_4(void **state)
@@ -136,12 +89,7 @@
 		daos_dti_gen(&xid[i], false);
 
 		rc = vos_dtx_add_cos(args->ctx.tc_co_hdl, &args->oid, &xid[i],
-<<<<<<< HEAD
-				     DAOS_EPOCH_MAX - 1, false);
-=======
-				     dkey_hash, DAOS_EPOCH_MAX - 1, 0,
-				     i % 2 ? false : true);
->>>>>>> 1eed5302
+				     DAOS_EPOCH_MAX - 1, 0);
 		assert_int_equal(rc, 0);
 	}
 
@@ -296,13 +244,7 @@
 	vts_dtx_end(dth);
 
 	/* Add former DTX into CoS cache. */
-<<<<<<< HEAD
-	rc = vos_dtx_add_cos(args->ctx.tc_co_hdl, &args->oid, &xid, epoch,
-			     false);
-=======
-	rc = vos_dtx_add_cos(args->ctx.tc_co_hdl, &args->oid, &xid,
-			     dkey_hash, epoch, 0, false);
->>>>>>> 1eed5302
+	rc = vos_dtx_add_cos(args->ctx.tc_co_hdl, &args->oid, &xid, epoch, 0);
 	assert_int_equal(rc, 0);
 
 	vos_dtx_stat(args->ctx.tc_co_hdl, &stat);
@@ -787,13 +729,7 @@
 	assert_memory_not_equal(update_buf, fetch_buf, UPDATE_BUF_SIZE);
 
 	/* Insert a DTX into CoS cache. */
-<<<<<<< HEAD
-	rc = vos_dtx_add_cos(args->ctx.tc_co_hdl, &args->oid, &xid, epoch,
-			     false);
-=======
-	rc = vos_dtx_add_cos(args->ctx.tc_co_hdl, &args->oid, &xid,
-			     dkey_hash, epoch, 0, false);
->>>>>>> 1eed5302
+	rc = vos_dtx_add_cos(args->ctx.tc_co_hdl, &args->oid, &xid, epoch, 0);
 	assert_int_equal(rc, 0);
 
 	/* Fetch again. */
