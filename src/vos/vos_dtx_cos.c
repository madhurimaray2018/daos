--- conflicted
+++ resolved
@@ -43,7 +43,6 @@
  * object and the same dkey.
  */
 struct dtx_cos_rec {
-<<<<<<< HEAD
 	/* Pointer to the container. */
 	struct vos_container	*dcr_cont;
 	/* Link in committable or priority list */
@@ -56,46 +55,6 @@
 	struct dtx_id		 dcr_id;
 	/* The number of times this record has been checked. */
 	int			 dcr_check_count;
-=======
-	daos_unit_oid_t		 dcr_oid;
-	/* The list in DRAM for the DTXs that modify the same object/dkey.
-	 * Per-dkey based.
-	 */
-	d_list_t		 dcr_update_list;
-	d_list_t		 dcr_punch_list;
-	/* The number of the UPDATE DTXs in the dcr_update_list. */
-	int			 dcr_update_count;
-	/* The number of the PUNCH DTXs in the dcr_punch_list. */
-	int			 dcr_punch_count;
-};
-
-/* Above dtx_cos_rec is consisted of a series of dtx_cos_rec_child uints.
- * Each dtx_cos_rec_child contains one DTX that modifies something under
- * related object and dkey (that attached to the dtx_cos_rec).
- */
-struct dtx_cos_rec_child {
-	/* Link into the container::vc_dtx_committable_list. */
-	d_list_t		 dcrc_committable;
-	/* Link into related dcr_{update,punch}_list. */
-	d_list_t		 dcrc_link;
-	/* The DTX identifier. */
-	struct dtx_id		 dcrc_dti;
-	/* The DTX epoch. */
-	daos_epoch_t		 dcrc_epoch;
-	/* Pointer to the dtx_cos_rec. */
-	struct dtx_cos_rec	*dcrc_ptr;
-};
-
-struct dtx_cos_rec_bundle {
-	struct dtx_id		*dti;
-	daos_epoch_t		 epoch;
-	bool			 punch;
-};
-
-struct dtx_cos_key {
-	daos_unit_oid_t		 oid;
-	uint64_t		 dkey;
->>>>>>> 1eed5302
 };
 
 static int
@@ -128,14 +87,8 @@
 dtx_cos_rec_alloc(struct btr_instance *tins, d_iov_t *key_iov,
 		  d_iov_t *val_iov, struct btr_record *rec)
 {
-<<<<<<< HEAD
 	struct dtx_id			*xid;
 	struct dtx_cos_rec_bundle	*dcrb;
-=======
-	struct vos_container		*cont = tins->ti_priv;
-	struct dtx_cos_key		*key;
-	struct dtx_cos_rec_bundle	*rbund;
->>>>>>> 1eed5302
 	struct dtx_cos_rec		*dcr;
 
 	D_ASSERT(tins->ti_umm.umm_id == UMEM_CLASS_VMEM);
@@ -147,42 +100,14 @@
 	if (dcr == NULL)
 		return -DER_NOMEM;
 
-<<<<<<< HEAD
 	dcr->dcr_cont = dcrb->crb_cont;
 	dcr->dcr_oid = dcrb->crb_oid;
 	dcr->dcr_time = dcrb->crb_time;
 	dcr->dcr_id = *xid;
 
 	d_list_add_tail(&dcr->dcr_link,
-			&dcrb->crb_cont->vc_dtx_committable);
-	dcrb->crb_cont->vc_dtx_committable_count++;
-=======
-	dcr->dcr_oid = key->oid;
-	D_INIT_LIST_HEAD(&dcr->dcr_update_list);
-	D_INIT_LIST_HEAD(&dcr->dcr_punch_list);
-
-	D_ALLOC_PTR(dcrc);
-	if (dcrc == NULL) {
-		D_FREE_PTR(dcr);
-		return -DER_NOMEM;
-	}
-
-	dcrc->dcrc_dti = *rbund->dti;
-	dcrc->dcrc_epoch = rbund->epoch;
-	dcrc->dcrc_ptr = dcr;
-
-	d_list_add_tail(&dcrc->dcrc_committable,
-			&cont->vc_dtx_committable_list);
-	cont->vc_dtx_committable_count++;
-
-	if (rbund->punch) {
-		d_list_add_tail(&dcrc->dcrc_link, &dcr->dcr_punch_list);
-		dcr->dcr_punch_count = 1;
-	} else {
-		d_list_add_tail(&dcrc->dcrc_link, &dcr->dcr_update_list);
-		dcr->dcr_update_count = 1;
-	}
->>>>>>> 1eed5302
+			&dcr->dcr_cont->vc_dtx_committable_list);
+	dcr->dcr_cont->vc_dtx_committable_count++;
 
 	rec->rec_off = umem_ptr2off(&tins->ti_umm, dcr);
 
@@ -192,35 +117,17 @@
 static int
 dtx_cos_rec_free(struct btr_instance *tins, struct btr_record *rec, void *args)
 {
-	struct vos_container		*cont = tins->ti_priv;
 	struct dtx_cos_rec		*dcr;
 
 	D_ASSERT(tins->ti_umm.umm_id == UMEM_CLASS_VMEM);
 
 	dcr = (struct dtx_cos_rec *)umem_off2ptr(&tins->ti_umm, rec->rec_off);
-<<<<<<< HEAD
 
 	d_list_del(&dcr->dcr_link);
 	if (dcr->dcr_check_count > DTX_CHECK_THRESHOLD)
 		dcr->dcr_cont->vc_dtx_priority_count--;
 	else
 		dcr->dcr_cont->vc_dtx_committable_count--;
-=======
-	d_list_for_each_entry_safe(dcrc, next, &dcr->dcr_update_list,
-				   dcrc_link) {
-		d_list_del(&dcrc->dcrc_link);
-		d_list_del(&dcrc->dcrc_committable);
-		D_FREE_PTR(dcrc);
-		cont->vc_dtx_committable_count--;
-	}
-	d_list_for_each_entry_safe(dcrc, next, &dcr->dcr_punch_list,
-				   dcrc_link) {
-		d_list_del(&dcrc->dcrc_link);
-		d_list_del(&dcrc->dcrc_committable);
-		D_FREE_PTR(dcrc);
-		cont->vc_dtx_committable_count--;
-	}
->>>>>>> 1eed5302
 	D_FREE_PTR(dcr);
 
 	return 0;
@@ -240,46 +147,6 @@
 	return 0;
 }
 
-<<<<<<< HEAD
-=======
-static int
-dtx_cos_rec_update(struct btr_instance *tins, struct btr_record *rec,
-		   d_iov_t *key, d_iov_t *val)
-{
-	struct vos_container		*cont = tins->ti_priv;
-	struct dtx_cos_rec_bundle	*rbund;
-	struct dtx_cos_rec		*dcr;
-	struct dtx_cos_rec_child	*dcrc;
-
-	D_ASSERT(tins->ti_umm.umm_id == UMEM_CLASS_VMEM);
-
-	dcr = (struct dtx_cos_rec *)umem_off2ptr(&tins->ti_umm, rec->rec_off);
-	rbund = (struct dtx_cos_rec_bundle *)val->iov_buf;
-
-	D_ALLOC_PTR(dcrc);
-	if (dcrc == NULL)
-		return -DER_NOMEM;
-
-	dcrc->dcrc_dti = *rbund->dti;
-	dcrc->dcrc_epoch = rbund->epoch;
-	dcrc->dcrc_ptr = dcr;
-
-	d_list_add_tail(&dcrc->dcrc_committable,
-			&cont->vc_dtx_committable_list);
-	cont->vc_dtx_committable_count++;
-
-	if (rbund->punch) {
-		d_list_add_tail(&dcrc->dcrc_link, &dcr->dcr_punch_list);
-		dcr->dcr_punch_count++;
-	} else {
-		d_list_add_tail(&dcrc->dcrc_link, &dcr->dcr_update_list);
-		dcr->dcr_update_count++;
-	}
-
-	return 0;
-}
-
->>>>>>> 1eed5302
 static btr_ops_t dtx_btr_cos_ops = {
 	.to_hkey_size	= dtx_cos_hkey_size,
 	.to_hkey_gen	= dtx_cos_hkey_gen,
@@ -306,12 +173,7 @@
 
 int
 vos_dtx_add_cos(daos_handle_t coh, daos_unit_oid_t *oid, struct dtx_id *dti,
-<<<<<<< HEAD
-		daos_epoch_t epoch, bool check)
-=======
-		uint64_t dkey_hash, daos_epoch_t epoch, uint64_t gen,
-		bool punch)
->>>>>>> 1eed5302
+		daos_epoch_t epoch, uint64_t gen)
 {
 	struct daos_lru_cache		*occ = vos_obj_cache_current();
 	struct vos_object		*obj = NULL;
@@ -326,24 +188,6 @@
 	cont = vos_hdl2cont(coh);
 	D_ASSERT(cont != NULL);
 
-<<<<<<< HEAD
-	if (check) {
-		struct daos_lru_cache   *occ = vos_obj_cache_current();
-		struct vos_object       *obj = NULL;
-		daos_epoch_range_t       epr = {0, epoch};
-
-		/* Sync epoch check inside vos_obj_hold(). We do not
-		* care about whether it is for punch or update , so
-		* use DAOS_INTENT_COS to bypass DTX conflict check.
-		*/
-		rc = vos_obj_hold(occ, cont, *oid, &epr, true, DAOS_INTENT_COS,
-				  true, &obj);
-		if (rc != 0)
-			return rc;
-
-		vos_obj_release(occ, obj, false);
-	}
-=======
 	/* If the DTX is started befoe DTX resync operation (for rebuild),
 	 * then it is possbile that the DTX resync ULT may have aborted
 	 * or committed the DTX during current ULT waiting for the reply.
@@ -356,8 +200,7 @@
 		rc = vos_dtx_check(coh, dti);
 		switch (rc) {
 		case DTX_ST_PREPARED:
-			rc = vos_dtx_lookup_cos(coh, oid, dti,
-						dkey_hash, punch);
+			rc = vos_dtx_lookup_cos(coh, dti);
 			/* The resync ULT has already added it into the
 			 * CoS cache, current ULT needs to do nothing.
 			 */
@@ -391,8 +234,7 @@
 	if (rc != 0)
 		return rc;
 
-	vos_obj_release(occ, obj);
->>>>>>> 1eed5302
+	vos_obj_release(occ, obj, false);
 
 add:
 	D_ASSERT(epoch != DAOS_EPOCH_MAX);
@@ -400,15 +242,9 @@
 	key = *dti;
 	d_iov_set(&kiov, &key, sizeof(key));
 
-<<<<<<< HEAD
 	rbund.crb_cont = cont;
 	rbund.crb_oid = *oid;
 	rbund.crb_time = epoch;
-=======
-	rbund.dti = dti;
-	rbund.epoch = epoch;
-	rbund.punch = punch;
->>>>>>> 1eed5302
 	d_iov_set(&riov, &rbund, sizeof(rbund));
 
 	rc = dbtree_upsert(cont->vc_dtx_cos_hdl, BTR_PROBE_EQ,
@@ -424,11 +260,7 @@
 vos_dtx_lookup_cos(daos_handle_t coh, struct dtx_id *xid)
 {
 	struct vos_container		*cont;
-<<<<<<< HEAD
 	struct dtx_id			 key;
-=======
-	struct dtx_cos_key		 key;
->>>>>>> 1eed5302
 	d_iov_t				 kiov;
 	d_iov_t				 riov;
 	struct dtx_cos_rec		*dcr;
@@ -450,7 +282,7 @@
 
 	if (dcr->dcr_check_count > DTX_CHECK_THRESHOLD) {
 		d_list_del(&dcr->dcr_link);
-		d_list_add_tail(&dcr->dcr_link, &cont->vc_dtx_priority);
+		d_list_add_tail(&dcr->dcr_link, &cont->vc_dtx_priority_list);
 		cont->vc_dtx_committable_count--;
 		cont->vc_dtx_priority_count++;
 	}
@@ -515,28 +347,11 @@
 	if (dte == NULL)
 		return -DER_NOMEM;
 
-<<<<<<< HEAD
-	fetch_committable(&cont->vc_dtx_priority, dte, oid, epoch, &i, count);
+	fetch_committable(&cont->vc_dtx_priority_list, dte, oid, epoch, &i,
+			  count);
 	if (committable)
-		fetch_committable(&cont->vc_dtx_committable, dte, oid, epoch,
-				  &i, count);
-=======
-	d_list_for_each_entry(dcrc, &cont->vc_dtx_committable_list,
-			      dcrc_committable) {
-		if (oid != NULL &&
-		    daos_unit_oid_compare(dcrc->dcrc_ptr->dcr_oid, *oid) != 0)
-			continue;
-
-		if (epoch < dcrc->dcrc_epoch)
-			continue;
-
-		dte[i].dte_xid = dcrc->dcrc_dti;
-		dte[i].dte_oid = dcrc->dcrc_ptr->dcr_oid;
-
-		if (++i >= count)
-			break;
-	}
->>>>>>> 1eed5302
+		fetch_committable(&cont->vc_dtx_committable_list, dte, oid,
+				  epoch, &i, count);
 
 	if (i == 0) {
 		D_FREE(dte);
@@ -569,15 +384,8 @@
 	if (d_list_empty(&cont->vc_dtx_committable_list))
 		return 0;
 
-<<<<<<< HEAD
-	dcr = d_list_entry(cont->vc_dtx_committable.next,
+	dcr = d_list_entry(cont->vc_dtx_committable_list.next,
 			   struct dtx_cos_rec, dcr_link);
 
 	return dcr->dcr_time;
 }
-=======
-	dcrc = d_list_entry(cont->vc_dtx_committable_list.next,
-			    struct dtx_cos_rec_child, dcrc_committable);
-	return dcrc->dcrc_epoch;
-}
->>>>>>> 1eed5302
