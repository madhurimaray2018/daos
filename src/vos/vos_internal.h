/**
 * (C) Copyright 2016-2019 Intel Corporation.
 *
 * Licensed under the Apache License, Version 2.0 (the "License");
 * you may not use this file except in compliance with the License.
 * You may obtain a copy of the License at
 *
 *    http://www.apache.org/licenses/LICENSE-2.0
 *
 * Unless required by applicable law or agreed to in writing, software
 * distributed under the License is distributed on an "AS IS" BASIS,
 * WITHOUT WARRANTIES OR CONDITIONS OF ANY KIND, either express or implied.
 * See the License for the specific language governing permissions and
 * limitations under the License.
 *
 * GOVERNMENT LICENSE RIGHTS-OPEN SOURCE SOFTWARE
 * The Government's rights to use, modify, reproduce, release, perform, display,
 * or disclose this software are subject to the terms of the Apache License as
 * provided in Contract No. B609815.
 * Any reproduction of computer software, computer software documentation, or
 * portions thereof marked with this legend must also reproduce the markings.
 */
/**
 * Layout definition for VOS root object
 * vos/vos_internal.h
 *
 * Author: Vishwanath Venkatesan <vishwanath.venkatesan@intel.com>
 */

#ifndef __VOS_INTERNAL_H__
#define __VOS_INTERNAL_H__

#include <gurt/list.h>
#include <gurt/hash.h>
#include <daos/btree.h>
#include <daos/common.h>
#include <daos/lru.h>
#include <daos_srv/daos_server.h>
#include <daos_srv/bio.h>
#include <vos_layout.h>
#include <vos_ilog.h>
#include <vos_obj.h>

#define VOS_CONT_ORDER		20	/* Order of container tree */
#define VOS_OBJ_ORDER		20	/* Order of object tree */
#define VOS_KTR_ORDER		23	/* order of d/a-key tree */
#define VOS_SVT_ORDER		5	/* order of single value tree */
#define VOS_EVT_ORDER		23	/* evtree order */
#define DTX_BTREE_ORDER		23	/* Order for DTX tree */



#define DAOS_VOS_VERSION 1

extern struct dss_module_key vos_module_key;

#define VOS_POOL_HHASH_BITS 10 /* Upto 1024 pools */
#define VOS_CONT_HHASH_BITS 20 /* Upto 1048576 containers */

#define VOS_BLK_SHIFT		12	/* 4k */
#define VOS_BLK_SZ		(1UL << VOS_BLK_SHIFT) /* bytes */
#define VOS_BLOB_HDR_BLKS	1	/* block */

/** hash seed for murmur hash */
#define VOS_BTR_MUR_SEED	0xC0FFEE
/*
 * When aggregate merge window reaches this size threshold, it will stop
 * growing and trigger window flush immediately.
 */
#define VOS_MW_FLUSH_THRESH	(1UL << 23)	/* 8MB */

/* Force aggregation/discard ULT yield on certain amount of tight loops */
#define VOS_AGG_CREDITS_MAX	256

static inline uint32_t vos_byte2blkcnt(uint64_t bytes)
{
	D_ASSERT(bytes != 0);
	return (bytes + VOS_BLK_SZ - 1) >> VOS_BLK_SHIFT;
}

static inline uint64_t vos_byte2blkoff(uint64_t bytes)
{
	D_ASSERT(bytes != 0);
	D_ASSERTF((bytes >> VOS_BLK_SHIFT) > 0, ""DF_U64"\n", bytes);
	D_ASSERTF(!(bytes & ((uint64_t)VOS_BLK_SZ - 1)), ""DF_U64"\n", bytes);
	return bytes >> VOS_BLK_SHIFT;
}

/**
 * VOS pool (DRAM)
 */
struct vos_pool {
	/** VOS uuid hash-link with refcnt */
	struct d_ulink		vp_hlink;
	/** number of openers */
	int			vp_opened:30;
	int			vp_dying:1;
	/** UUID of vos pool */
	uuid_t			vp_id;
	/** memory attribute of the @vp_umm */
	struct umem_attr	vp_uma;
	/** memory class instance of the pool */
	struct umem_instance	vp_umm;
	/** btr handle for the container table */
	daos_handle_t		vp_cont_th;
	/** GC statistics of this pool */
	struct vos_gc_stat	vp_gc_stat;
	/** link chain on vos_tls::vtl_gc_pools */
	d_list_t		vp_gc_link;
	/** address of durable-format pool in SCM */
	struct vos_pool_df	*vp_pool_df;
	/** I/O context */
	struct bio_io_context	*vp_io_ctxt;
	/** In-memory free space tracking for NVMe device */
	struct vea_space_info	*vp_vea_info;
};

/**
 * VOS container (DRAM)
 */
struct vos_container {
	/* VOS uuid hash with refcnt */
	struct d_ulink		vc_uhlink;
	/* VOS PMEMobjpool pointer */
	struct vos_pool		*vc_pool;
	/* Unique UID of VOS container */
	uuid_t			vc_id;
	/* DAOS handle for object index btree */
	daos_handle_t		vc_btr_hdl;
	/* The handle for active DTX table */
	daos_handle_t		vc_dtx_active_hdl;
	/* The handle for committed DTX table */
	daos_handle_t		vc_dtx_committed_hdl;
	/* The objects with committable DTXs in DRAM. */
	daos_handle_t		vc_dtx_cos_hdl;
	/** The root of the B+ tree for ative DTXs. */
	struct btr_root		vc_dtx_active_btr;
	/** The root of the B+ tree for committed DTXs. */
	struct btr_root		vc_dtx_committed_btr;
	/* The DTX COS-btree. */
	struct btr_root		vc_dtx_cos_btr;
<<<<<<< HEAD
	/* The global list for commiitable DTXs. */
	d_list_t		vc_dtx_committable;
	/* The count of committable DTXs. */
	uint32_t		vc_dtx_committable_count;
	/* The global list for priority committable DTXs. */
	d_list_t		vc_dtx_priority;
	/* The count of committable DTXs. */
	uint32_t		vc_dtx_priority_count;
=======
	/* The global list for committable DTXs. */
	d_list_t		vc_dtx_committable_list;
	/* The global list for committed DTXs. */
	d_list_t		vc_dtx_committed_list;
	/* The temporary list for committed DTXs during re-index. */
	d_list_t		vc_dtx_committed_tmp_list;
	/* The count of committable DTXs. */
	uint32_t		vc_dtx_committable_count;
	/* The count of committed DTXs. */
	uint32_t		vc_dtx_committed_count;
	/* The items count in vc_dtx_committed_tmp_list. */
	uint32_t		vc_dtx_committed_tmp_count;
>>>>>>> 1eed5302
	/** Direct pointer to the VOS container */
	struct vos_cont_df	*vc_cont_df;
	/**
	 * Corresponding in-memory block allocator hints for the
	 * durable hints in vos_cont_df
	 */
	struct vea_hint_context	*vc_hint_ctxt[VOS_IOS_CNT];
	/* Various flags */
	unsigned int		vc_in_aggregation:1,
				vc_abort_aggregation:1,
				vc_reindex_cmt_dtx:1;
	unsigned int		vc_open_count;
	uint64_t		vc_dtx_resync_gen;

	/* The list of dtx_batched_cleanup_blob::bcb_cont_link. */
	d_list_t		vc_batched_cleanup_list;
};

struct dtx_batched_cleanup_blob {
	/* Link into vos_container::vc_batched_cleanup_list */
	d_list_t		bcb_cont_link;

	/* The list of vos_dtx_cmt_ent::dce_bcb_link. */
	d_list_t		bcb_dce_list;

	/* The count of valid DAE entry, if hit zero, then batched cleanup. */
	int			bcb_dae_count;

	/* The offset of the vos_dtx_scm_blob to be batched cleanup. */
	umem_off_t		bcb_dsb_off;

	/* The offset of dae_rec_off to be batched cleanup. */
	umem_off_t		bcb_recs[0];
};

struct vos_dtx_act_ent {
	struct vos_dtx_act_ent_df	 dae_base;
	umem_off_t			 dae_df_off;
	struct vos_dtx_scm_blob		*dae_dsb;
	struct dtx_batched_cleanup_blob	*dae_bcb;
	/* More DTX records if out of the inlined buffer. */
	struct vos_dtx_record_df	*dae_records;
	/* The capacity of dae_records, NOT including the inlined buffer. */
	int				 dae_rec_cap;
};

#define DAE_XID(dae)		((dae)->dae_base.dae_xid)
#define DAE_OID(dae)		((dae)->dae_base.dae_oid)
#define DAE_DKEY_HASH(dae)	((dae)->dae_base.dae_dkey_hash)
#define DAE_EPOCH(dae)		((dae)->dae_base.dae_epoch)
#define DAE_SRV_GEN(dae)	((dae)->dae_base.dae_srv_gen)
#define DAE_LAYOUT_GEN(dae)	((dae)->dae_base.dae_layout_gen)
#define DAE_INTENT(dae)		((dae)->dae_base.dae_intent)
#define DAE_INDEX(dae)		((dae)->dae_base.dae_index)
#define DAE_REC_INLINE(dae)	((dae)->dae_base.dae_rec_inline)
#define DAE_FLAGS(dae)		((dae)->dae_base.dae_flags)
#define DAE_REC_CNT(dae)	((dae)->dae_base.dae_rec_cnt)
#define DAE_REC_OFF(dae)	((dae)->dae_base.dae_rec_off)

struct vos_dtx_cmt_ent {
	/* Link into vos_conter::vc_dtx_committed_list */
	d_list_t			 dce_committed_link;

	/* Link into dtx_batched_cleanup_blob::bcb_dce_list. */
	d_list_t			 dce_bcb_link;

	struct dtx_batched_cleanup_blob	*dce_bcb;
	struct vos_dtx_cmt_ent_df	 dce_base;
	int				 dce_index;
	uint32_t			 dce_reindex:1,
					 dce_exist:1;
};

#define DCE_XID(dce)		((dce)->dce_base.dce_xid)
#define DCE_EPOCH(dce)		((dce)->dce_base.dce_epoch)

struct vos_imem_strts {
	/**
	 * In-memory object cache for the PMEM
	 * object table
	 */
	struct daos_lru_cache	*vis_ocache;
	/** Hash table to refcount VOS handles */
	/** (container/pool, etc.,) */
	struct d_hash_table	*vis_pool_hhash;
	struct d_hash_table	*vis_cont_hhash;
};
/* in-memory structures standalone instance */
struct bio_xs_context		*vsa_xsctxt_inst;
extern int vos_evt_feats;

static inline struct bio_xs_context *
vos_xsctxt_get(void)
{
#ifdef VOS_STANDALONE
	return vsa_xsctxt_inst;
#else
	return dss_get_module_info()->dmi_nvme_ctxt;
#endif
}

enum {
	VOS_KEY_CMP_UINT64	= (1ULL << 63),
	VOS_KEY_CMP_LEXICAL	= (1ULL << 62),
	VOS_KEY_CMP_ANY		= (VOS_KEY_CMP_UINT64 | VOS_KEY_CMP_LEXICAL),
};

#define VOS_KEY_CMP_UINT64_SET	(VOS_KEY_CMP_UINT64  | BTR_FEAT_DIRECT_KEY)
#define VOS_KEY_CMP_LEXICAL_SET	(VOS_KEY_CMP_LEXICAL | BTR_FEAT_DIRECT_KEY)
#define VOS_OFEAT_SHIFT		48
#define VOS_OFEAT_MASK		(0x0ffULL   << VOS_OFEAT_SHIFT)
#define VOS_OFEAT_BITS		(0x0ffffULL << VOS_OFEAT_SHIFT)

/** Iterator ops for objects and OIDs */
extern struct vos_iter_ops vos_oi_iter_ops;
extern struct vos_iter_ops vos_obj_iter_ops;
extern struct vos_iter_ops vos_cont_iter_ops;
extern struct vos_iter_ops vos_dtx_iter_ops;

/** VOS thread local storage structure */
struct vos_tls {
	/* in-memory structures TLS instance */
	/* TODO: move those members to vos_tls, nosense to have another
	 * data structure for it.
	 */
	struct vos_imem_strts		 vtl_imems_inst;
	/** pools registered for GC */
	d_list_t			 vtl_gc_pools;
	/* PMDK transaction stage callback data */
	struct umem_tx_stage_data	 vtl_txd;
	/** XXX: The DTX handle.
	 *
	 *	 Transferring DTX handle via TLS can avoid much changing
	 *	 of existing functions' interfaces, and avoid the corner
	 *	 cases that someone may miss to set the DTX handle when
	 *	 operate related tree.
	 *
	 *	 But honestly, it is some hack to pass the DTX handle via
	 *	 the TLS. It requires that there is no CPU yield during the
	 *	 processing. Otherwise, the vtl_dth may be changed by other
	 *	 ULTs. The user needs to guarantee that by itself.
	 */
	struct dtx_handle		*vtl_dth;
};

struct vos_tls *
vos_tls_get();

static inline struct d_hash_table *
vos_pool_hhash_get(void)
{
	return vos_tls_get()->vtl_imems_inst.vis_pool_hhash;
}

static inline struct d_hash_table *
vos_cont_hhash_get(void)
{
	return vos_tls_get()->vtl_imems_inst.vis_cont_hhash;
}

static inline struct umem_tx_stage_data *
vos_txd_get(void)
{
	return &vos_tls_get()->vtl_txd;
}

static inline struct dtx_handle *
vos_dth_get(void)
{
	return vos_tls_get()->vtl_dth;
}

static inline void
vos_dth_set(struct dtx_handle *dth)
{
	D_ASSERT(dth == NULL || vos_tls_get()->vtl_dth == NULL);

	vos_tls_get()->vtl_dth = dth;
}

static inline void
vos_pool_addref(struct vos_pool *pool)
{
	d_uhash_link_addref(vos_pool_hhash_get(), &pool->vp_hlink);
}

static inline void
vos_pool_decref(struct vos_pool *pool)
{
	d_uhash_link_putref(vos_pool_hhash_get(), &pool->vp_hlink);
}

static inline void
vos_pool_hash_del(struct vos_pool *pool)
{
	d_uhash_link_delete(vos_pool_hhash_get(), &pool->vp_hlink);
}

/**
 * Getting object cache
 * Wrapper for TLS and standalone mode
 */
struct daos_lru_cache *vos_get_obj_cache(void);

/**
 * Register btree class for container table, it is called within vos_init()
 *
 * \return		0 on success and negative on
 *			failure
 */
int
vos_cont_tab_register();

/**
 * VOS object index class register for btree
 * Called with vos_init()
 *
 * \return		0 on success and negative on
 *			failure
 */
int
vos_obj_tab_register();

/**
 * DTX table destroy
 * Called from vos_cont_destroy
 *
 * \param umm		[IN]	Instance of an unified memory class.
 * \param cont_df	[IN]	Pointer to the on-disk VOS containter.
 */
void
vos_dtx_table_destroy(struct umem_instance *umm, struct vos_cont_df *cont_df);

/**
 * Register dbtree class for DTX table, it is called within vos_init().
 *
 * \return		0 on success and negative on failure
 */
int
vos_dtx_table_register(void);

/**
 * Check whether the record (to be accessible) is available to outside or not.
 *
 * \param umm		[IN]	Instance of an unified memory class.
 * \param coh		[IN]	The container open handle.
 * \param entry		[IN]	Address (offset) of the DTX to be checked.
 * \param record	[IN]	Address (offset) of the record modified via
 *				the DTX.
 * \param intent	[IN]	The request intent.
 * \param type		[IN]	The record type, see vos_dtx_record_types.
 *
 * \return	positive value	If available to outside.
 *		zero		If unavailable to outside.
 *		-DER_INPROGRESS If the target record is in some
 *				uncommitted DTX, the caller
 *				needs to retry some time later.
 *				Or the caller is not sure about whether
 *				related DTX is committable or not, need
 *				to check with leader replica.
 *		negative value	For error cases.
 */
int
vos_dtx_check_availability(struct umem_instance *umm, daos_handle_t coh,
			   umem_off_t entry, umem_off_t record, uint32_t intent,
			   uint32_t type);

/**
 * Register the record (to be modified) to the DTX entry.
 *
 * \param umm		[IN]	Instance of an unified memory class.
 * \param record	[IN]	Address (offset) of the record (in SCM)
 *				to associate witht the transaction.
 * \param type		[IN]	The record type, see vos_dtx_record_types.
 * \param dtx		[OUT]	tx_id is returned.  Caller is responsible
 *				to save it in the record.
 *
 * \return		0 on success and negative on failure.
 */
int
vos_dtx_register_record(struct umem_instance *umm, umem_off_t record,
			uint32_t type, umem_off_t *tx_id);

/** Return the already active dtx id, if any */
umem_off_t
vos_dtx_get(void);

/**
 * Deregister the record from the DTX entry.
 *
 * \param umm		[IN]	Instance of an unified memory class.
 * \param coh		[IN]	The container open handle.
 * \param entry		[IN]	The DTX entry address (offset).
 * \param record	[IN]	Address (offset) of the record to be
 *				deregistered.
 */
void
vos_dtx_deregister_record(struct umem_instance *umm, daos_handle_t coh,
			  umem_off_t entry, umem_off_t record);

/**
 * Mark the DTX as prepared locally.
 *
 * \param dth	[IN]	Pointer to the DTX handle.
 *
 * \return		0 on success and negative on failure.
 */
int
vos_dtx_prepared(struct dtx_handle *dth);

int
vos_dtx_commit_internal(struct vos_container *cont, struct dtx_id *dtis,
			int counti, daos_epoch_t epoch);

/**
 * Register dbtree class for DTX CoS, it is called within vos_init().
 *
 * \return		0 on success and negative on failure.
 */
int
vos_dtx_cos_register(void);

/**
 * Remove the DTX from the CoS cache.
 *
 * \param cont		[IN]	Pointer to the container.
 * \param xid		[IN]	Pointer to the DTX identifier.
 */
void
vos_dtx_del_cos(struct vos_container *cont, struct dtx_id *xid);

/**
 * Query the oldest DTX's timestamp in the CoS cache.
 *
 * \param cont	[IN]	Pointer to the container.
 *
 * \return		The oldest DTX's timestamp in the CoS cache.
 *			Zero if the CoS cache is empty.
 */
uint64_t
vos_dtx_cos_oldest(struct vos_container *cont);

/**
 * Establish indexed active DTX table in DRAM.
 *
 * \param cont	[IN]	Pointer to the container.
 *
 * \return		0 on success and negative on failure.
 */
int
vos_dtx_act_reindex(struct vos_container *cont);

enum vos_tree_class {
	/** the first reserved tree class */
	VOS_BTR_BEGIN		= DBTREE_VOS_BEGIN,
	/** distribution key tree */
	VOS_BTR_DKEY		= (VOS_BTR_BEGIN + 0),
	/** attribute key tree */
	VOS_BTR_AKEY		= (VOS_BTR_BEGIN + 1),
	/** single value + epoch tree */
	VOS_BTR_SINGV		= (VOS_BTR_BEGIN + 2),
	/** object index table */
	VOS_BTR_OBJ_TABLE	= (VOS_BTR_BEGIN + 3),
	/** container index table */
	VOS_BTR_CONT_TABLE	= (VOS_BTR_BEGIN + 4),
	/** DAOS two-phase commit transation table (active) */
	VOS_BTR_DTX_ACT_TABLE	= (VOS_BTR_BEGIN + 5),
	/** DAOS two-phase commit transation table (committed) */
	VOS_BTR_DTX_CMT_TABLE	= (VOS_BTR_BEGIN + 6),
	/** The objects with committable DTXs in DRAM */
	VOS_BTR_DTX_COS		= (VOS_BTR_BEGIN + 7),
	/** The VOS incarnation log tree */
	VOS_BTR_ILOG		= (VOS_BTR_BEGIN + 8),
	/** the last reserved tree class */
	VOS_BTR_END,
};

int obj_tree_init(struct vos_object *obj);
int obj_tree_fini(struct vos_object *obj);
int obj_tree_register(void);

/**
 * Data structure which carries the keys, epoch ranges to the multi-nested
 * btree.
 */
struct vos_key_bundle {
	/** key for the current tree, could be @kb_dkey or @kb_akey */
	daos_key_t		*kb_key;
	/** epoch of the I/O */
	daos_epoch_t		 kb_epoch;
};

/**
 * Data structure which carries the value buffers, checksums and memory IDs
 * to the multi-nested btree.
 */
struct vos_rec_bundle {
	/** Optional, externally allocated buffer umoff */
	umem_off_t		 rb_off;
	/** checksum buffer for the daos key */
	daos_csum_buf_t		*rb_csum;
	/**
	 * Input  : value buffer (non-rdma data)
	 *	    TODO also support scatter/gather list input.
	 * Output : parameter to return value address.
	 */
	d_iov_t			*rb_iov;
	/**
	 * Single value record IOV.
	 */
	struct bio_iov		*rb_biov;
	/** Returned durable address of the btree record */
	struct vos_krec_df	*rb_krec;
	/** input record size */
	daos_size_t		 rb_rsize;
	/** pool map version */
	uint32_t		 rb_ver;
	/** tree class */
	enum vos_tree_class	 rb_tclass;
};

/**
 * Inline data structure for embedding the key bundle and key into an anchor
 * for serialization.
 */
#define	EMBEDDED_KEY_MAX	96
struct vos_embedded_key {
	/** Inlined iov kbund references */
	d_iov_t		ek_kiov;
	/** Inlined buffer the kiov references*/
	unsigned char	ek_key[EMBEDDED_KEY_MAX];
};
D_CASSERT(sizeof(struct vos_embedded_key) == DAOS_ANCHOR_BUF_MAX);

#define VOS_SIZE_ROUND		8

/* size round up */
static inline uint64_t
vos_size_round(uint64_t size)
{
	return (size + VOS_SIZE_ROUND - 1) & ~(VOS_SIZE_ROUND - 1);
}

static inline struct vos_krec_df *
vos_rec2krec(struct btr_instance *tins, struct btr_record *rec)
{
	return (struct vos_krec_df *)umem_off2ptr(&tins->ti_umm, rec->rec_off);
}

static inline struct vos_irec_df *
vos_rec2irec(struct btr_instance *tins, struct btr_record *rec)
{
	return (struct vos_irec_df *)umem_off2ptr(&tins->ti_umm, rec->rec_off);
}

static inline uint64_t
vos_krec_size(struct vos_rec_bundle *rbund)
{
	d_iov_t	*key;
	daos_size_t	 psize;

	key = rbund->rb_iov;
	psize = vos_size_round(rbund->rb_csum->cs_len) + key->iov_len;
	return sizeof(struct vos_krec_df) + psize;
}

static inline void *
vos_krec2payload(struct vos_krec_df *krec)
{
	return (void *)&krec[1];
}

static inline char *
vos_krec2csum(struct vos_krec_df *krec)
{
	return krec->kr_cs_size ? vos_krec2payload(krec) : NULL;
}

static inline char *
vos_krec2key(struct vos_krec_df *krec)
{
	char *payload = vos_krec2payload(krec);

	return &payload[vos_size_round(krec->kr_cs_size)];
}

static inline uint16_t vos_irec2csum_size(struct vos_irec_df *irec)
{
	return irec->ir_cs_size;
}

static inline void vos_irec_init_csum(struct vos_irec_df *irec,
	daos_csum_buf_t *csum)
{
	if (csum) {
		irec->ir_cs_size = csum->cs_len;
		irec->ir_cs_type = (uint8_t)csum->cs_type;
	} else {
		irec->ir_cs_size = 0;
		irec->ir_cs_type = 0;
	}
}

/** Size of metadata without user payload */
static inline uint64_t
vos_irec_msize(struct vos_rec_bundle *rbund)
{
	uint64_t size = 0;

	if (rbund->rb_csum != NULL)
		size = vos_size_round(rbund->rb_csum->cs_len);
	return size + sizeof(struct vos_irec_df);
}

static inline uint64_t
vos_irec_size(struct vos_rec_bundle *rbund)
{
	return vos_irec_msize(rbund) + rbund->rb_rsize;
}

static inline bool
vos_irec_size_equal(struct vos_irec_df *irec, struct vos_rec_bundle *rbund)
{
	if (irec->ir_size != rbund->rb_rsize)
		return false;

	if (vos_irec2csum_size(irec) != rbund->rb_csum->cs_len)
		return false;

	return true;
}

static inline char *
vos_irec2csum(struct vos_irec_df *irec)
{
	return irec->ir_cs_size == 0 ? NULL : &irec->ir_body[0];
}

static inline char *
vos_irec2data(struct vos_irec_df *irec)
{
	return &irec->ir_body[vos_size_round(vos_irec2csum_size(irec))];
}

static inline bool
vos_obj_is_empty(struct vos_object *obj)
{
	return !obj->obj_df || obj->obj_df->vo_tree.tr_class == 0;
}

static inline bool
vos_subtree_is_empty(daos_handle_t toh)
{
	return dbtree_is_empty(toh) == 1;
}

static inline bool vos_recx_is_equal(daos_recx_t *recx1, daos_recx_t *recx2)
{
	return !(memcmp(recx1, recx2, sizeof(daos_recx_t)));
}

static inline struct vos_pool *
vos_cont2pool(struct vos_container *cont)
{
	return cont->vc_pool;
}

static inline struct vos_pool *
vos_obj2pool(struct vos_object *obj)
{
	return vos_cont2pool(obj->obj_cont);
}

static inline struct umem_attr *
vos_obj2uma(struct vos_object *obj)
{
	return &obj->obj_cont->vc_pool->vp_uma;
}

static inline struct umem_instance *
vos_obj2umm(struct vos_object *obj)
{
	return &obj->obj_cont->vc_pool->vp_umm;
}

static inline daos_handle_t
vos_pool2hdl(struct vos_pool *pool)
{
	daos_handle_t poh;

	poh.cookie = (uint64_t)pool;
	return poh;
}

static inline struct vos_pool*
vos_hdl2pool(daos_handle_t poh)
{
	return (struct vos_pool *)(poh.cookie);
}

static inline daos_handle_t
vos_cont2hdl(struct vos_container *co)
{
	daos_handle_t coh;

	coh.cookie = (uint64_t)co;
	return coh;
}

static inline struct vos_container *
vos_hdl2cont(daos_handle_t coh)
{
	return (struct vos_container *)(coh.cookie);
}

void vos_cont_addref(struct vos_container *cont);
void vos_cont_decref(struct vos_container *cont);

/**
 * iterators
 */
enum vos_iter_state {
	/** iterator has no valid cursor */
	VOS_ITS_NONE,
	/** iterator has valide cursor (user can call next/probe) */
	VOS_ITS_OK,
	/** end of iteration, no more entries */
	VOS_ITS_END,
};

/**
 * operation code for VOS iterator.
 */
enum vos_iter_opc {
	IT_OPC_NOOP,
	IT_OPC_FIRST,
	IT_OPC_LAST,
	IT_OPC_PROBE,
	IT_OPC_NEXT,
};

struct vos_iter_ops;

/** the common part of vos iterators */
struct vos_iterator {
	struct vos_iter_ops	*it_ops;
	struct vos_iterator	*it_parent; /* parent iterator */
	vos_iter_type_t		 it_type;
	enum vos_iter_state	 it_state;
	uint32_t		 it_ref_cnt;
	uint32_t		 it_from_parent:1,
				 it_for_purge:1,
				 it_for_rebuild:1;
};

/* Auxiliary structure for passing information between parent and nested
 * iterator
 */
struct vos_iter_info {
	/* retrieved container handle */
	daos_handle_t		 ii_hdl;
	union {
		/* Pointer to evtree for nested iterator */
		struct evt_root	*ii_evt;
		/* Pointer to btree for nested iterator */
		struct btr_root	*ii_btr;
		/* oid to hold */
		daos_unit_oid_t	 ii_oid;
	};
	/* needed to open nested tree */
	struct umem_attr	*ii_uma;
	/* needed to open nested tree */
	struct vea_space_info	*ii_vea_info;
	/* Reference to vos object, set in iop_tree_prepare. */
	struct vos_object	*ii_obj;
	d_iov_t			*ii_akey; /* conditional akey */
	daos_epoch_range_t	 ii_epr;
	/** highest epoch where parent obj/key was punched */
	daos_epoch_t		 ii_punched;
	/** epoch logic expression for the iterator. */
	vos_it_epc_expr_t	 ii_epc_expr;
	/** iterator flags */
	uint32_t		 ii_flags;

};

/** function table for vos iterator */
struct vos_iter_ops {
	/** prepare a new iterator with the specified type and parameters */
	int	(*iop_prepare)(vos_iter_type_t type, vos_iter_param_t *param,
			       struct vos_iterator **iter_pp);
	/** fetch the record that the cursor points to and open the subtree
	 *  corresponding to specified type, return info about the iterator
	 *  and nested object.   If NULL, it isn't supported for the parent
	 *  type.
	 */
	int	(*iop_nested_tree_fetch)(struct vos_iterator *iter,
					 vos_iter_type_t type,
					 struct vos_iter_info *info);
	/** prepare the nested iterator from state from parent.  Should close
	 *  the tree handle after preparing the iterator.  If NULL, it isn't
	 *  supported in the nested iterator.
	 */
	int	(*iop_nested_prepare)(vos_iter_type_t type,
				      struct vos_iter_info *info,
				      struct vos_iterator **iter_pp);
	/** finalise a iterator */
	int	(*iop_finish)(struct vos_iterator *iter);
	/** Set the iterating cursor to the provided @anchor */
	int	(*iop_probe)(struct vos_iterator *iter,
			     daos_anchor_t *anchor);
	/** move forward the iterating cursor */
	int	(*iop_next)(struct vos_iterator *iter);
	/** fetch the record that the cursor points to */
	int	(*iop_fetch)(struct vos_iterator *iter,
			     vos_iter_entry_t *it_entry,
			     daos_anchor_t *anchor);
	/** copy out the record data */
	int	(*iop_copy)(struct vos_iterator *iter,
			    vos_iter_entry_t *it_entry, d_iov_t *iov_out);
	/** Delete the record that the cursor points to */
	int	(*iop_delete)(struct vos_iterator *iter,
			      void *args);
	/**
	 * Optional, the iterator has no element.
	 *
	 * \return	1 empty
	 *		0 non-empty
	 *		-ve error code
	 */
	int	(*iop_empty)(struct vos_iterator *iter);
};

const char *vos_iter_type2name(vos_iter_type_t type);

static inline struct vos_iterator *
vos_hdl2iter(daos_handle_t hdl)
{
	return (struct vos_iterator *)hdl.cookie;
}

/** iterator for dkey/akey/recx */
struct vos_obj_iter {
	/* public part of the iterator */
	struct vos_iterator	 it_iter;
	/** Incarnation log entries for current iterator */
	struct vos_ilog_info	 it_ilog_info;
	/** handle of iterator */
	daos_handle_t		 it_hdl;
	/** condition of the iterator: epoch logic expression */
	vos_it_epc_expr_t	 it_epc_expr;
	/** iterator flags */
	uint32_t		 it_flags;
	/** condition of the iterator: epoch range */
	daos_epoch_range_t	 it_epr;
	/** highest epoch where parent obj/key was punched */
	daos_epoch_t		 it_punched;
	/** condition of the iterator: attribute key */
	daos_key_t		 it_akey;
	/* reference on the object */
	struct vos_object	*it_obj;
};

static inline struct vos_obj_iter *
vos_iter2oiter(struct vos_iterator *iter)
{
	return container_of(iter, struct vos_obj_iter, it_iter);
}

static inline struct vos_obj_iter *
vos_hdl2oiter(daos_handle_t hdl)
{
	return vos_iter2oiter(vos_hdl2iter(hdl));
}

/**
 * store a bundle of parameters into a iovec, which is going to be passed
 * into dbtree operations as a compound key.
 */
static inline void
tree_key_bundle2iov(struct vos_key_bundle *kbund, d_iov_t *iov)
{
	memset(kbund, 0, sizeof(*kbund));
	d_iov_set(iov, kbund, sizeof(*kbund));
}

/**
 * store a bundle of parameters into a iovec, which is going to be passed
 * into dbtree operations as a compound value (data buffer address, or ZC
 * buffer umoff, checksum etc).
 */
static inline void
tree_rec_bundle2iov(struct vos_rec_bundle *rbund, d_iov_t *iov)
{
	memset(rbund, 0, sizeof(*rbund));
	d_iov_set(iov, rbund, sizeof(*rbund));
}

enum {
	SUBTR_CREATE	= (1 << 0),	/**< may create the subtree */
	SUBTR_EVT	= (1 << 1),	/**< subtree is evtree */
};

int
vos_bio_addr_free(struct vos_pool *pool, bio_addr_t *addr, daos_size_t nob);

void
vos_evt_desc_cbs_init(struct evt_desc_cbs *cbs, struct vos_pool *pool,
		      daos_handle_t coh);

/* vos_obj.c */
int
key_tree_prepare(struct vos_object *obj, daos_handle_t toh,
		 enum vos_tree_class tclass, daos_key_t *key, int flags,
		 uint32_t intent, struct vos_krec_df **krecp,
		 daos_handle_t *sub_toh);
void
key_tree_release(daos_handle_t toh, bool is_array);
int
key_tree_punch(struct vos_object *obj, daos_handle_t toh, daos_epoch_t epoch,
	       d_iov_t *key_iov, d_iov_t *val_iov, int flags);

/* vos_io.c */
uint16_t
vos_media_select(struct vos_container *cont, daos_iod_type_t type,
		 daos_size_t size);
int
vos_publish_blocks(struct vos_container *cont, d_list_t *blk_list, bool publish,
		   enum vos_io_stream ios);

static inline struct umem_instance *
vos_pool2umm(struct vos_pool *pool)
{
	return &pool->vp_umm;
}

static inline struct umem_instance *
vos_cont2umm(struct vos_container *cont)
{
	return vos_pool2umm(cont->vc_pool);
}

static inline int
vos_tx_begin(struct umem_instance *umm)
{
	return umem_tx_begin(umm, NULL);
}

static inline int
vos_tx_end(struct umem_instance *umm, int rc)
{
	if (rc != 0)
		return umem_tx_abort(umm, rc);

	return umem_tx_commit(umm);

}

static inline uint32_t
vos_iter_intent(struct vos_iterator *iter)
{
	if (iter->it_for_purge)
		return DAOS_INTENT_PURGE;
	if (iter->it_for_rebuild)
		return DAOS_INTENT_REBUILD;
	return DAOS_INTENT_DEFAULT;
}

void
gc_wait(void);
int
gc_add_pool(struct vos_pool *pool);
void
gc_del_pool(struct vos_pool *pool);
bool
gc_have_pool(struct vos_pool *pool);
int
gc_init_pool(struct umem_instance *umm, struct vos_pool_df *pd);
int
gc_add_item(struct vos_pool *pool, enum vos_gc_type type, umem_off_t item_off,
	    uint64_t args);

#endif /* __VOS_INTERNAL_H__ */<|MERGE_RESOLUTION|>--- conflicted
+++ resolved
@@ -139,16 +139,8 @@
 	struct btr_root		vc_dtx_committed_btr;
 	/* The DTX COS-btree. */
 	struct btr_root		vc_dtx_cos_btr;
-<<<<<<< HEAD
-	/* The global list for commiitable DTXs. */
-	d_list_t		vc_dtx_committable;
-	/* The count of committable DTXs. */
-	uint32_t		vc_dtx_committable_count;
 	/* The global list for priority committable DTXs. */
-	d_list_t		vc_dtx_priority;
-	/* The count of committable DTXs. */
-	uint32_t		vc_dtx_priority_count;
-=======
+	d_list_t		vc_dtx_priority_list;
 	/* The global list for committable DTXs. */
 	d_list_t		vc_dtx_committable_list;
 	/* The global list for committed DTXs. */
@@ -161,7 +153,8 @@
 	uint32_t		vc_dtx_committed_count;
 	/* The items count in vc_dtx_committed_tmp_list. */
 	uint32_t		vc_dtx_committed_tmp_count;
->>>>>>> 1eed5302
+	/* The count of committable DTXs. */
+	uint32_t		vc_dtx_priority_count;
 	/** Direct pointer to the VOS container */
 	struct vos_cont_df	*vc_cont_df;
 	/**
