--- conflicted
+++ resolved
@@ -26,11 +26,6 @@
             return json.load(ofh)
         file_self = os.path.dirname(file_self)
     return None
-<<<<<<< HEAD
-=======
-
-from setuptools import setup, find_packages, Extension
->>>>>>> 4ce0d2b3
 
 conf = load_conf()
 
@@ -38,15 +33,11 @@
         'libraries': ['daos', 'duns']}
 
 if conf:
-<<<<<<< HEAD
-    args['include_dirs'] = [os.path.join(conf['PREFIX'], 'include'),
-                            os.path.join(conf['CART_PREFIX'], 'include')]
-=======
     args['include_dirs'] = [os.path.join(conf['PREFIX'], 'include')]
     if conf.get('CART_PREFIX', None):
         args['include_dirs'].extend(os.path.join(
             conf['CART_PREFIX'], 'include'))
->>>>>>> 4ce0d2b3
+
     args['library_dirs'] = [os.path.join(conf['PREFIX'], 'lib64')]
     args['runtime_library_dirs'] = args['library_dirs']
 
