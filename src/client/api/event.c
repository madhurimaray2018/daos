--- conflicted
+++ resolved
@@ -88,12 +88,7 @@
 		D_GOTO(unlock, rc = 0);
 	}
 
-<<<<<<< HEAD
-	rc = crt_init_opt(NULL, 0,
-			  daos_crt_init_opt_get(false, 1));
-=======
 	rc = crt_init_opt(NULL, 0, daos_crt_init_opt_get(false, 1));
->>>>>>> 1930d8fb
 	if (rc != 0) {
 		D_ERROR("failed to initialize crt: %d\n", rc);
 		D_GOTO(unlock, rc);
