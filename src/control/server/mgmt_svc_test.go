//
// (C) Copyright 2018-2020 Intel Corporation.
//
// Licensed under the Apache License, Version 2.0 (the "License");
// you may not use this file except in compliance with the License.
// You may obtain a copy of the License at
//
//    http://www.apache.org/licenses/LICENSE-2.0
//
// Unless required by applicable law or agreed to in writing, software
// distributed under the License is distributed on an "AS IS" BASIS,
// WITHOUT WARRANTIES OR CONDITIONS OF ANY KIND, either express or implied.
// See the License for the specific language governing permissions and
// limitations under the License.
//
// GOVERNMENT LICENSE RIGHTS-OPEN SOURCE SOFTWARE
// The Government's rights to use, modify, reproduce, release, perform, display,
// or disclose this software are subject to the terms of the Apache License as
// provided in Contract No. 8F-30005.
// Any reproduction of computer software, computer software documentation, or
// portions thereof marked with this legend must also reproduce the markings.
//

package server

import (
	"context"
	"fmt"
	"net"
	"strconv"
	"sync/atomic"
	"testing"
	"time"

	"github.com/dustin/go-humanize"
	"github.com/golang/protobuf/proto"
	"github.com/google/go-cmp/cmp"
	"github.com/pkg/errors"

	"github.com/daos-stack/daos/src/control/common"
	mgmtpb "github.com/daos-stack/daos/src/control/common/proto/mgmt"
	"github.com/daos-stack/daos/src/control/drpc"
	"github.com/daos-stack/daos/src/control/logging"
	"github.com/daos-stack/daos/src/control/server/ioserver"
	"github.com/daos-stack/daos/src/control/system"
)

const (
	mockUUID = "00000000-0000-0000-0000-000000000000"
)

func makeBadBytes(count int) (badBytes []byte) {
	badBytes = make([]byte, count)
	for i := range badBytes {
		badBytes[i] = byte(i)
	}
	return
}

func TestCheckMgmtSvcReplica(t *testing.T) {
	defaultPort := strconv.Itoa(NewConfiguration().ControlPort)

	tests := []struct {
		self              string
		accessPoints      []string
		expectedIsReplica bool
		expectedBootstrap bool
		expectedErr       bool
	}{
		// Specified self cases
		{"localhost:" + defaultPort, []string{"localhost:" + defaultPort}, true, true, false},
		{"localhost:" + defaultPort, []string{"localhost"}, true, true, false},
		{"localhost:" + defaultPort, []string{"192.168.1.111", "localhost"}, true, false, false},
		{"localhost:" + defaultPort, []string{"192.168.1.111", "192.168.1.112"}, false, false, false},

		// Unspecified self cases
		{"0.0.0.0:" + defaultPort, []string{"localhost:" + defaultPort}, true, true, false},
		{"0.0.0.0:" + defaultPort, []string{"localhost"}, true, true, false},
		{"0.0.0.0:" + defaultPort, []string{"192.168.1.111", "localhost"}, true, false, false},
		{"0.0.0.0:" + defaultPort, []string{"192.168.1.111", "192.168.1.112"}, false, false, false},
	}

	oldGetInterfaceAddrs := getInterfaceAddrs
	getInterfaceAddrs = func() ([]net.Addr, error) {
		// Sample interface addresses
		ifAddrs := []net.Addr{
			&net.IPNet{
				IP:   net.IP{0x0, 0x0, 0x0, 0x0, 0x0, 0x0, 0x0, 0x0, 0x0, 0x0, 0xff, 0xff, 0x7f, 0x0, 0x0, 0x1},
				Mask: net.IPMask{0xff, 0x0, 0x0, 0x0},
			}, // 127.0.0.1/8
			&net.IPNet{
				IP:   net.IP{0x0, 0x0, 0x0, 0x0, 0x0, 0x0, 0x0, 0x0, 0x0, 0x0, 0x0, 0x0, 0x0, 0x0, 0x0, 0x1},
				Mask: net.IPMask{0xff, 0xff, 0xff, 0xff, 0xff, 0xff, 0xff, 0xff, 0xff, 0xff, 0xff, 0xff, 0xff, 0xff, 0xff, 0xff},
			}, // ::1/128
			&net.IPNet{
				IP:   net.IP{0xfe, 0x80, 0x0, 0x0, 0x0, 0x0, 0x0, 0x0, 0x0, 0x0, 0x0, 0x0, 0x0, 0x0, 0x0, 0x1},
				Mask: net.IPMask{0xff, 0xff, 0xff, 0xff, 0xff, 0xff, 0xff, 0xff, 0x0, 0x0, 0x0, 0x0, 0x0, 0x0, 0x0, 0x0},
			}, // fe80::1/64
			&net.IPNet{
				IP:   net.IP{0xfe, 0x80, 0x0, 0x0, 0x0, 0x0, 0x0, 0x0, 0xc, 0x58, 0xc, 0x69, 0xd0, 0xe3, 0xca, 0xdd},
				Mask: net.IPMask{0xff, 0xff, 0xff, 0xff, 0xff, 0xff, 0xff, 0xff, 0x0, 0x0, 0x0, 0x0, 0x0, 0x0, 0x0, 0x0},
			}, // fe80::c58:c69:d0e3:cadd/64
			&net.IPNet{
				IP:   net.IP{0x0, 0x0, 0x0, 0x0, 0x0, 0x0, 0x0, 0x0, 0x0, 0x0, 0xff, 0xff, 0xc0, 0xa8, 0xde, 0x69},
				Mask: net.IPMask{0xff, 0xff, 0xff, 0x0},
			}, // 192.168.222.105/24
			&net.IPNet{
				IP:   net.IP{0xfe, 0x80, 0x0, 0x0, 0x0, 0x0, 0x0, 0x0, 0xd0, 0x21, 0xb5, 0xff, 0xfe, 0xb2, 0x3c, 0xc9},
				Mask: net.IPMask{0xff, 0xff, 0xff, 0xff, 0xff, 0xff, 0xff, 0xff, 0x0, 0x0, 0x0, 0x0, 0x0, 0x0, 0x0, 0x0},
			}, // fe80::d021:b5ff:feb2:3cc9/64
			&net.IPNet{
				IP:   net.IP{0xfe, 0x80, 0x0, 0x0, 0x0, 0x0, 0x0, 0x0, 0xef, 0x8e, 0xb4, 0x97, 0xc4, 0x32, 0x38, 0x6e},
				Mask: net.IPMask{0xff, 0xff, 0xff, 0xff, 0xff, 0xff, 0xff, 0xff, 0x0, 0x0, 0x0, 0x0, 0x0, 0x0, 0x0, 0x0},
			}, // fe80::ef8e:b497:c432:386e/64
			&net.IPNet{
				IP:   net.IP{0x0, 0x0, 0x0, 0x0, 0x0, 0x0, 0x0, 0x0, 0x0, 0x0, 0xff, 0xff, 0xa, 0xd3, 0x37, 0x2},
				Mask: net.IPMask{0xff, 0xff, 0xff, 0x0},
			}, // 10.211.55.2/24
			&net.IPNet{
				IP:   net.IP{0x0, 0x0, 0x0, 0x0, 0x0, 0x0, 0x0, 0x0, 0x0, 0x0, 0xff, 0xff, 0xa, 0x25, 0x81, 0x2},
				Mask: net.IPMask{0xff, 0xff, 0xff, 0x0},
			}, // 10.37.129.2/24
		}
		return ifAddrs, nil
	}
	defer func() { getInterfaceAddrs = oldGetInterfaceAddrs }()

	for i, test := range tests {
		ta, err := net.ResolveTCPAddr("tcp", test.self)
		if err != nil {
			t.Errorf("test.self: %v", err)
		}
		isReplica, bootstrap, err := checkMgmtSvcReplica(ta, test.accessPoints)
		if isReplica != test.expectedIsReplica ||
			bootstrap != test.expectedBootstrap ||
			(err != nil) != test.expectedErr {
			t.Errorf("test %d checkMgmtSvcReplica(%v, %v) = (%v, %v, %v), want (%v, %v, %v)",
				i, ta, test.accessPoints, isReplica, bootstrap, err != nil,
				test.expectedIsReplica, test.expectedBootstrap, test.expectedErr)
		}
	}
}

func TestMgmtSvc_PoolCreate(t *testing.T) {
	missingSB := newTestMgmtSvc(nil)
	missingSB.harness.instances[0]._superblock = nil
	notAP := newTestMgmtSvc(nil)
	notAP.harness.instances[0]._superblock.MS = false

	for name, tc := range map[string]struct {
		mgmtSvc       *mgmtSvc
		setupMockDrpc func(_ *mgmtSvc, _ error)
		targetCount   int
		req           *mgmtpb.PoolCreateReq
		expResp       *mgmtpb.PoolCreateResp
		expErr        error
	}{
		"nil request": {
			expErr: errors.New("nil request"),
		},
		"missing superblock": {
			mgmtSvc:     missingSB,
			targetCount: 8,
			req: &mgmtpb.PoolCreateReq{
				Scmbytes:  100 * humanize.GiByte,
				Nvmebytes: 10 * humanize.TByte,
			},
			expErr: errors.New("not an access point"),
		},
		"not access point": {
			mgmtSvc:     notAP,
			targetCount: 8,
			req: &mgmtpb.PoolCreateReq{
				Scmbytes:  100 * humanize.GiByte,
				Nvmebytes: 10 * humanize.TByte,
			},
			expErr: errors.New("not an access point"),
		},
		"dRPC send fails": {
			targetCount: 8,
			req: &mgmtpb.PoolCreateReq{
				Scmbytes:  100 * humanize.GiByte,
				Nvmebytes: 10 * humanize.TByte,
			},
			expErr: errors.New("send failure"),
		},
		"zero target count": {
			targetCount: 0,
			req: &mgmtpb.PoolCreateReq{
				Scmbytes:  100 * humanize.GiByte,
				Nvmebytes: 10 * humanize.TByte,
			},
			expErr: errors.New("zero target count"),
		},
		"garbage resp": {
			targetCount: 8,
			req: &mgmtpb.PoolCreateReq{
				Scmbytes:  100 * humanize.GiByte,
				Nvmebytes: 10 * humanize.TByte,
			},
			setupMockDrpc: func(svc *mgmtSvc, err error) {
				// dRPC call returns junk in the message body
				badBytes := makeBadBytes(42)

				setupMockDrpcClientBytes(svc, badBytes, err)
			},
			expErr: errors.New("unmarshal"),
		},
		"successful creation": {
			targetCount: 8,
			req: &mgmtpb.PoolCreateReq{
				Scmbytes:  100 * humanize.GiByte,
				Nvmebytes: 10 * humanize.TByte,
			},
			expResp: &mgmtpb.PoolCreateResp{},
		},
		"successful creation minimum size": {
			targetCount: 8,
			req: &mgmtpb.PoolCreateReq{
				Scmbytes:  ioserver.ScmMinBytesPerTarget * 8,
				Nvmebytes: ioserver.NvmeMinBytesPerTarget * 8,
			},
			expResp: &mgmtpb.PoolCreateResp{},
		},
		"failed creation scm too small": {
			targetCount: 8,
			req: &mgmtpb.PoolCreateReq{
				Scmbytes:  (ioserver.ScmMinBytesPerTarget * 8) - 1,
				Nvmebytes: ioserver.NvmeMinBytesPerTarget * 8,
			},
			expErr: FaultPoolScmTooSmall((ioserver.ScmMinBytesPerTarget*8)-1, 8),
		},
		"failed creation nvme too small": {
			targetCount: 8,
			req: &mgmtpb.PoolCreateReq{
				Scmbytes:  ioserver.ScmMinBytesPerTarget * 8,
				Nvmebytes: (ioserver.NvmeMinBytesPerTarget * 8) - 1,
			},
			expErr: FaultPoolNvmeTooSmall((ioserver.NvmeMinBytesPerTarget*8)-1, 8),
		},
	} {
		t.Run(name, func(t *testing.T) {
			log, buf := logging.NewTestLogger(t.Name())
			defer common.ShowBufferOnFailure(t, buf)

			if tc.mgmtSvc == nil {
				ioCfg := ioserver.NewConfig().WithTargetCount(tc.targetCount)
				r := ioserver.NewTestRunner(nil, ioCfg)

				var msCfg mgmtSvcClientCfg
				msCfg.AccessPoints = append(msCfg.AccessPoints, "localhost")

				srv := NewIOServerInstance(log, nil, nil, newMgmtSvcClient(context.TODO(), log, msCfg), r)
				srv.setSuperblock(&Superblock{MS: true})

				harness := NewIOServerHarness(log)
				if err := harness.AddInstance(srv); err != nil {
					panic(err)
				}
				harness.setStarted()

				tc.mgmtSvc = newMgmtSvc(harness, nil, nil)
			}
			tc.mgmtSvc.log = log

			if _, err := tc.mgmtSvc.harness.GetMSLeaderInstance(); err == nil {
				if tc.setupMockDrpc == nil {
					tc.setupMockDrpc = func(svc *mgmtSvc, err error) {
						setupMockDrpcClient(tc.mgmtSvc, tc.expResp, tc.expErr)
					}
				}
				tc.setupMockDrpc(tc.mgmtSvc, tc.expErr)
			}

			gotResp, gotErr := tc.mgmtSvc.PoolCreate(context.TODO(), tc.req)
			common.CmpErr(t, tc.expErr, gotErr)
			if tc.expErr != nil {
				return
			}

			if diff := cmp.Diff(tc.expResp, gotResp, common.DefaultCmpOpts()...); diff != "" {
				t.Fatalf("unexpected response (-want, +got)\n%s\n", diff)
			}
		})
	}
}

func TestMgmtSvc_PoolDestroy(t *testing.T) {
	missingSB := newTestMgmtSvc(nil)
	missingSB.harness.instances[0]._superblock = nil
	notAP := newTestMgmtSvc(nil)
	notAP.harness.instances[0]._superblock.MS = false

	for name, tc := range map[string]struct {
		mgmtSvc       *mgmtSvc
		setupMockDrpc func(_ *mgmtSvc, _ error)
		req           *mgmtpb.PoolDestroyReq
		expResp       *mgmtpb.PoolDestroyResp
		expErr        error
	}{
		"nil request": {
			expErr: errors.New("nil request"),
		},
		"missing superblock": {
			mgmtSvc: missingSB,
			req:     &mgmtpb.PoolDestroyReq{Uuid: mockUUID},
			expErr:  errors.New("not an access point"),
		},
		"not access point": {
			mgmtSvc: notAP,
			req:     &mgmtpb.PoolDestroyReq{Uuid: mockUUID},
			expErr:  errors.New("not an access point"),
		},
		"dRPC send fails": {
			req:    &mgmtpb.PoolDestroyReq{Uuid: mockUUID},
			expErr: errors.New("send failure"),
		},
		"zero target count": {
			req:    &mgmtpb.PoolDestroyReq{Uuid: mockUUID},
			expErr: errors.New("zero target count"),
		},
		"garbage resp": {
			req: &mgmtpb.PoolDestroyReq{Uuid: mockUUID},
			setupMockDrpc: func(svc *mgmtSvc, err error) {
				// dRPC call returns junk in the message body
				badBytes := makeBadBytes(42)

				setupMockDrpcClientBytes(svc, badBytes, err)
			},
			expErr: errors.New("unmarshal"),
		},
		"missing uuid": {
			req:    &mgmtpb.PoolDestroyReq{},
			expErr: errors.New("nil UUID"),
		},
		"successful destroy": {
			req:     &mgmtpb.PoolDestroyReq{Uuid: mockUUID},
			expResp: &mgmtpb.PoolDestroyResp{},
		},
	} {
		t.Run(name, func(t *testing.T) {
			log, buf := logging.NewTestLogger(t.Name())
			defer common.ShowBufferOnFailure(t, buf)

			if tc.mgmtSvc == nil {
				tc.mgmtSvc = newTestMgmtSvc(log)
			}
			tc.mgmtSvc.log = log

			if _, err := tc.mgmtSvc.harness.GetMSLeaderInstance(); err == nil {
				if tc.setupMockDrpc == nil {
					tc.setupMockDrpc = func(svc *mgmtSvc, err error) {
						setupMockDrpcClient(tc.mgmtSvc, tc.expResp, tc.expErr)
					}
				}
				tc.setupMockDrpc(tc.mgmtSvc, tc.expErr)
			}

			gotResp, gotErr := tc.mgmtSvc.PoolDestroy(context.TODO(), tc.req)
			common.CmpErr(t, tc.expErr, gotErr)
			if tc.expErr != nil {
				return
			}

			if diff := cmp.Diff(tc.expResp, gotResp, common.DefaultCmpOpts()...); diff != "" {
				t.Fatalf("unexpected response (-want, +got)\n%s\n", diff)
			}
		})
	}
}

func newTestListPoolsReq() *mgmtpb.ListPoolsReq {
	return &mgmtpb.ListPoolsReq{
		Sys: "daos",
	}
}

func TestListPools_NoMS(t *testing.T) {
	log, buf := logging.NewTestLogger(t.Name())
	defer common.ShowBufferOnFailure(t, buf)

<<<<<<< HEAD
	svc := newMgmtSvc(NewIOServerHarness(log), nil, nil)
=======
	h := NewIOServerHarness(log)
	h.setStarted()
	svc := newMgmtSvc(h, nil)
>>>>>>> 5732e9bd

	resp, err := svc.ListPools(context.TODO(), newTestListPoolsReq())

	if resp != nil {
		t.Errorf("Expected no response, got: %+v", resp)
	}

	common.CmpErr(t, errors.New("no managed instances"), err)
}

func TestListPools_DrpcFailed(t *testing.T) {
	log, buf := logging.NewTestLogger(t.Name())
	defer common.ShowBufferOnFailure(t, buf)

	svc := newTestMgmtSvc(log)
	expectedErr := errors.New("mock error")
	setupMockDrpcClient(svc, nil, expectedErr)

	resp, err := svc.ListPools(context.TODO(), newTestListPoolsReq())

	if resp != nil {
		t.Errorf("Expected no response, got: %+v", resp)
	}

	common.CmpErr(t, expectedErr, err)
}

func TestPoolListPools_BadDrpcResp(t *testing.T) {
	log, buf := logging.NewTestLogger(t.Name())
	defer common.ShowBufferOnFailure(t, buf)

	svc := newTestMgmtSvc(log)
	// dRPC call returns junk in the message body
	badBytes := makeBadBytes(12)

	setupMockDrpcClientBytes(svc, badBytes, nil)

	resp, err := svc.ListPools(context.TODO(), newTestListPoolsReq())

	if resp != nil {
		t.Errorf("Expected no response, got: %+v", resp)
	}

	common.CmpErr(t, errors.New("unmarshal"), err)
}

func TestListPools_Success(t *testing.T) {
	log, buf := logging.NewTestLogger(t.Name())
	defer common.ShowBufferOnFailure(t, buf)

	svc := newTestMgmtSvc(log)

	expectedResp := &mgmtpb.ListPoolsResp{
		Pools: []*mgmtpb.ListPoolsResp_Pool{
			{Uuid: "12345678-1234-1234-1234-123456789abc"},
			{Uuid: "87654321-4321-4321-4321-cba987654321"},
		},
	}
	setupMockDrpcClient(svc, expectedResp, nil)

	resp, err := svc.ListPools(context.TODO(), newTestListPoolsReq())

	if err != nil {
		t.Errorf("Expected no error, got: %v", err)
	}

	cmpOpts := common.DefaultCmpOpts()
	if diff := cmp.Diff(expectedResp, resp, cmpOpts...); diff != "" {
		t.Fatalf("bad response (-want, +got): \n%s\n", diff)
	}
}

func newTestListContReq() *mgmtpb.ListContReq {
	return &mgmtpb.ListContReq{
		Uuid: "12345678-1234-1234-1234-123456789abc",
	}
}

func TestListCont_NoMS(t *testing.T) {
	log, buf := logging.NewTestLogger(t.Name())
	defer common.ShowBufferOnFailure(t, buf)

	svc := newMgmtSvc(NewIOServerHarness(log), nil, nil)

	resp, err := svc.ListContainers(context.TODO(), newTestListContReq())

	if resp != nil {
		t.Errorf("Expected no response, got: %+v", resp)
	}

	common.CmpErr(t, FaultHarnessNotStarted, err)
}

func TestListCont_DrpcFailed(t *testing.T) {
	log, buf := logging.NewTestLogger(t.Name())
	defer common.ShowBufferOnFailure(t, buf)

	svc := newTestMgmtSvc(log)
	expectedErr := errors.New("mock error")
	setupMockDrpcClient(svc, nil, expectedErr)

	resp, err := svc.ListContainers(context.TODO(), newTestListContReq())

	if resp != nil {
		t.Errorf("Expected no response, got: %+v", resp)
	}

	common.CmpErr(t, expectedErr, err)
}

func TestPoolListCont_BadDrpcResp(t *testing.T) {
	log, buf := logging.NewTestLogger(t.Name())
	defer common.ShowBufferOnFailure(t, buf)

	svc := newTestMgmtSvc(log)
	// dRPC call returns junk in the message body
	badBytes := makeBadBytes(12)

	setupMockDrpcClientBytes(svc, badBytes, nil)

	resp, err := svc.ListContainers(context.TODO(), newTestListContReq())

	if resp != nil {
		t.Errorf("Expected no response, got: %+v", resp)
	}

	common.CmpErr(t, errors.New("unmarshal"), err)
}

func TestListCont_ZeroContSuccess(t *testing.T) {
	log, buf := logging.NewTestLogger(t.Name())
	defer common.ShowBufferOnFailure(t, buf)

	svc := newTestMgmtSvc(log)

	expectedResp := &mgmtpb.ListContResp{}
	setupMockDrpcClient(svc, expectedResp, nil)

	resp, err := svc.ListContainers(context.TODO(), newTestListContReq())

	if err != nil {
		t.Errorf("Expected no error, got: %v", err)
	}

	cmpOpts := common.DefaultCmpOpts()
	if diff := cmp.Diff(expectedResp, resp, cmpOpts...); diff != "" {
		t.Fatalf("bad response (-want, +got): \n%s\n", diff)
	}
}

func TestListCont_ManyContSuccess(t *testing.T) {
	log, buf := logging.NewTestLogger(t.Name())
	defer common.ShowBufferOnFailure(t, buf)

	svc := newTestMgmtSvc(log)

	expectedResp := &mgmtpb.ListContResp{
		Containers: []*mgmtpb.ListContResp_Cont{
			{Uuid: "56781234-5678-5678-5678-123456789abc"},
			{Uuid: "67812345-6781-6781-6781-123456789abc"},
			{Uuid: "78123456-7812-7812-7812-123456789abc"},
			{Uuid: "81234567-8123-8123-8123-123456789abc"},
		},
	}
	setupMockDrpcClient(svc, expectedResp, nil)

	resp, err := svc.ListContainers(context.TODO(), newTestListContReq())

	if err != nil {
		t.Errorf("Expected no error, got: %v", err)
	}

	cmpOpts := common.DefaultCmpOpts()
	if diff := cmp.Diff(expectedResp, resp, cmpOpts...); diff != "" {
		t.Fatalf("bad response (-want, +got): \n%s\n", diff)
	}
}

func newTestGetACLReq() *mgmtpb.GetACLReq {
	return &mgmtpb.GetACLReq{
		Uuid: "testUUID",
	}
}

func TestPoolGetACL_NoMS(t *testing.T) {
	log, buf := logging.NewTestLogger(t.Name())
	defer common.ShowBufferOnFailure(t, buf)

	svc := newMgmtSvc(NewIOServerHarness(log), nil, nil)

	resp, err := svc.PoolGetACL(context.TODO(), newTestGetACLReq())

	if resp != nil {
		t.Errorf("Expected no response, got: %+v", resp)
	}

	common.CmpErr(t, FaultHarnessNotStarted, err)
}

func TestPoolGetACL_DrpcFailed(t *testing.T) {
	log, buf := logging.NewTestLogger(t.Name())
	defer common.ShowBufferOnFailure(t, buf)

	svc := newTestMgmtSvc(log)
	expectedErr := errors.New("mock error")
	setupMockDrpcClient(svc, nil, expectedErr)

	resp, err := svc.PoolGetACL(context.TODO(), newTestGetACLReq())

	if resp != nil {
		t.Errorf("Expected no response, got: %+v", resp)
	}

	common.CmpErr(t, expectedErr, err)
}

func TestPoolGetACL_BadDrpcResp(t *testing.T) {
	log, buf := logging.NewTestLogger(t.Name())
	defer common.ShowBufferOnFailure(t, buf)

	svc := newTestMgmtSvc(log)
	// dRPC call returns junk in the message body
	badBytes := makeBadBytes(12)

	setupMockDrpcClientBytes(svc, badBytes, nil)

	resp, err := svc.PoolGetACL(context.TODO(), newTestGetACLReq())

	if resp != nil {
		t.Errorf("Expected no response, got: %+v", resp)
	}

	common.CmpErr(t, errors.New("unmarshal"), err)
}

func TestPoolGetACL_Success(t *testing.T) {
	log, buf := logging.NewTestLogger(t.Name())
	defer common.ShowBufferOnFailure(t, buf)

	svc := newTestMgmtSvc(log)

	expectedResp := &mgmtpb.ACLResp{
		Status: 0,
		ACL:    []string{"A::OWNER@:rw", "A:g:GROUP@:r"},
	}
	setupMockDrpcClient(svc, expectedResp, nil)

	resp, err := svc.PoolGetACL(context.TODO(), newTestGetACLReq())

	if err != nil {
		t.Errorf("Expected no error, got: %v", err)
	}

	cmpOpts := common.DefaultCmpOpts()
	if diff := cmp.Diff(expectedResp, resp, cmpOpts...); diff != "" {
		t.Fatalf("bad response (-want, +got): \n%s\n", diff)
	}
}

func newTestModifyACLReq() *mgmtpb.ModifyACLReq {
	return &mgmtpb.ModifyACLReq{
		Uuid: "testUUID",
		ACL: []string{
			"A::OWNER@:rw",
		},
	}
}

func TestPoolOverwriteACL_NoMS(t *testing.T) {
	log, buf := logging.NewTestLogger(t.Name())
	defer common.ShowBufferOnFailure(t, buf)

	svc := newMgmtSvc(NewIOServerHarness(log), nil, nil)

	resp, err := svc.PoolOverwriteACL(context.TODO(), newTestModifyACLReq())

	if resp != nil {
		t.Errorf("Expected no response, got: %+v", resp)
	}

	common.CmpErr(t, FaultHarnessNotStarted, err)
}

func TestPoolOverwriteACL_DrpcFailed(t *testing.T) {
	log, buf := logging.NewTestLogger(t.Name())
	defer common.ShowBufferOnFailure(t, buf)

	svc := newTestMgmtSvc(log)
	expectedErr := errors.New("mock error")
	setupMockDrpcClient(svc, nil, expectedErr)

	resp, err := svc.PoolOverwriteACL(context.TODO(), newTestModifyACLReq())

	if resp != nil {
		t.Errorf("Expected no response, got: %+v", resp)
	}

	common.CmpErr(t, expectedErr, err)
}

func TestPoolOverwriteACL_BadDrpcResp(t *testing.T) {
	log, buf := logging.NewTestLogger(t.Name())
	defer common.ShowBufferOnFailure(t, buf)

	svc := newTestMgmtSvc(log)
	// dRPC call returns junk in the message body
	badBytes := makeBadBytes(16)

	setupMockDrpcClientBytes(svc, badBytes, nil)

	resp, err := svc.PoolOverwriteACL(context.TODO(), newTestModifyACLReq())

	if resp != nil {
		t.Errorf("Expected no response, got: %+v", resp)
	}

	common.CmpErr(t, errors.New("unmarshal"), err)
}

func TestPoolOverwriteACL_Success(t *testing.T) {
	log, buf := logging.NewTestLogger(t.Name())
	defer common.ShowBufferOnFailure(t, buf)

	svc := newTestMgmtSvc(log)

	expectedResp := &mgmtpb.ACLResp{
		Status: 0,
		ACL:    []string{"A::OWNER@:rw", "A:g:GROUP@:r"},
	}
	setupMockDrpcClient(svc, expectedResp, nil)

	resp, err := svc.PoolOverwriteACL(nil, newTestModifyACLReq())

	if err != nil {
		t.Errorf("Expected no error, got: %v", err)
	}

	cmpOpts := common.DefaultCmpOpts()
	if diff := cmp.Diff(expectedResp, resp, cmpOpts...); diff != "" {
		t.Fatalf("bad response (-want, +got): \n%s\n", diff)
	}
}

func TestPoolUpdateACL_NoMS(t *testing.T) {
	log, buf := logging.NewTestLogger(t.Name())
	defer common.ShowBufferOnFailure(t, buf)

	svc := newMgmtSvc(NewIOServerHarness(log), nil, nil)

	resp, err := svc.PoolUpdateACL(context.TODO(), newTestModifyACLReq())

	if resp != nil {
		t.Errorf("Expected no response, got: %+v", resp)
	}

	common.CmpErr(t, FaultHarnessNotStarted, err)
}

func TestPoolUpdateACL_DrpcFailed(t *testing.T) {
	log, buf := logging.NewTestLogger(t.Name())
	defer common.ShowBufferOnFailure(t, buf)

	svc := newTestMgmtSvc(log)
	expectedErr := errors.New("mock error")
	setupMockDrpcClient(svc, nil, expectedErr)

	resp, err := svc.PoolUpdateACL(context.TODO(), newTestModifyACLReq())

	if resp != nil {
		t.Errorf("Expected no response, got: %+v", resp)
	}

	common.CmpErr(t, expectedErr, err)
}

func TestPoolUpdateACL_BadDrpcResp(t *testing.T) {
	log, buf := logging.NewTestLogger(t.Name())
	defer common.ShowBufferOnFailure(t, buf)

	svc := newTestMgmtSvc(log)
	// dRPC call returns junk in the message body
	badBytes := makeBadBytes(16)

	setupMockDrpcClientBytes(svc, badBytes, nil)

	resp, err := svc.PoolUpdateACL(context.TODO(), newTestModifyACLReq())

	if resp != nil {
		t.Errorf("Expected no response, got: %+v", resp)
	}

	common.CmpErr(t, errors.New("unmarshal"), err)
}

func TestPoolUpdateACL_Success(t *testing.T) {
	log, buf := logging.NewTestLogger(t.Name())
	defer common.ShowBufferOnFailure(t, buf)

	svc := newTestMgmtSvc(log)

	expectedResp := &mgmtpb.ACLResp{
		Status: 0,
		ACL:    []string{"A::OWNER@:rw", "A:g:GROUP@:r"},
	}
	setupMockDrpcClient(svc, expectedResp, nil)

	resp, err := svc.PoolUpdateACL(nil, newTestModifyACLReq())

	if err != nil {
		t.Errorf("Expected no error, got: %v", err)
	}

	cmpOpts := common.DefaultCmpOpts()
	if diff := cmp.Diff(expectedResp, resp, cmpOpts...); diff != "" {
		t.Fatalf("bad response (-want, +got): \n%s\n", diff)
	}
}

func newTestDeleteACLReq() *mgmtpb.DeleteACLReq {
	return &mgmtpb.DeleteACLReq{
		Uuid:      "testUUID",
		Principal: "u:user@",
	}
}

func TestPoolDeleteACL_NoMS(t *testing.T) {
	log, buf := logging.NewTestLogger(t.Name())
	defer common.ShowBufferOnFailure(t, buf)

	svc := newMgmtSvc(NewIOServerHarness(log), nil, nil)

	resp, err := svc.PoolDeleteACL(context.TODO(), newTestDeleteACLReq())

	if resp != nil {
		t.Errorf("Expected no response, got: %+v", resp)
	}

	common.CmpErr(t, FaultHarnessNotStarted, err)
}

func TestPoolDeleteACL_DrpcFailed(t *testing.T) {
	log, buf := logging.NewTestLogger(t.Name())
	defer common.ShowBufferOnFailure(t, buf)

	svc := newTestMgmtSvc(log)
	expectedErr := errors.New("mock error")
	setupMockDrpcClient(svc, nil, expectedErr)

	resp, err := svc.PoolDeleteACL(context.TODO(), newTestDeleteACLReq())

	if resp != nil {
		t.Errorf("Expected no response, got: %+v", resp)
	}

	common.CmpErr(t, expectedErr, err)
}

func TestPoolDeleteACL_BadDrpcResp(t *testing.T) {
	log, buf := logging.NewTestLogger(t.Name())
	defer common.ShowBufferOnFailure(t, buf)

	svc := newTestMgmtSvc(log)
	// dRPC call returns junk in the message body
	badBytes := makeBadBytes(16)

	setupMockDrpcClientBytes(svc, badBytes, nil)

	resp, err := svc.PoolDeleteACL(context.TODO(), newTestDeleteACLReq())

	if resp != nil {
		t.Errorf("Expected no response, got: %+v", resp)
	}

	common.CmpErr(t, errors.New("unmarshal"), err)
}

func TestPoolDeleteACL_Success(t *testing.T) {
	log, buf := logging.NewTestLogger(t.Name())
	defer common.ShowBufferOnFailure(t, buf)

	svc := newTestMgmtSvc(log)

	expectedResp := &mgmtpb.ACLResp{
		Status: 0,
		ACL:    []string{"A::OWNER@:rw", "A:G:readers@:r"},
	}
	setupMockDrpcClient(svc, expectedResp, nil)

	resp, err := svc.PoolDeleteACL(context.TODO(), newTestDeleteACLReq())

	if err != nil {
		t.Errorf("Expected no error, got: %v", err)
	}

	cmpOpts := common.DefaultCmpOpts()
	if diff := cmp.Diff(expectedResp, resp, cmpOpts...); diff != "" {
		t.Fatalf("bad response (-want, +got): \n%s\n", diff)
	}
}

func TestMgmtSvc_LeaderQuery(t *testing.T) {
	missingSB := newTestMgmtSvc(nil)
	missingSB.harness.instances[0]._superblock = nil
	missingAPs := newTestMgmtSvc(nil)
	missingAPs.harness.instances[0].msClient.cfg.AccessPoints = nil

	for name, tc := range map[string]struct {
		mgmtSvc *mgmtSvc
		req     *mgmtpb.LeaderQueryReq
		expResp *mgmtpb.LeaderQueryResp
		expErr  error
	}{
		"nil request": {
			expErr: errors.New("nil request"),
		},
		"wrong system": {
			req: &mgmtpb.LeaderQueryReq{
				System: "quack",
			},
			expErr: errors.New("wrong system"),
		},
		"no i/o servers": {
			mgmtSvc: newMgmtSvc(NewIOServerHarness(nil), nil, nil),
			req:     &mgmtpb.LeaderQueryReq{},
			expErr:  errors.New("no I/O servers"),
		},
		"missing superblock": {
			mgmtSvc: missingSB,
			req:     &mgmtpb.LeaderQueryReq{},
			expErr:  errors.New("no I/O superblock"),
		},
		"fail to get current leader address": {
			mgmtSvc: missingAPs,
			req:     &mgmtpb.LeaderQueryReq{},
			expErr:  errors.New("current leader address"),
		},
		"successful query": {
			req: &mgmtpb.LeaderQueryReq{},
			expResp: &mgmtpb.LeaderQueryResp{
				CurrentLeader: "localhost",
				Replicas:      []string{"localhost"},
			},
		},
	} {
		t.Run(name, func(t *testing.T) {
			log, buf := logging.NewTestLogger(t.Name())
			defer common.ShowBufferOnFailure(t, buf)

			if tc.mgmtSvc == nil {
				tc.mgmtSvc = newTestMgmtSvc(log)
			}

			gotResp, gotErr := tc.mgmtSvc.LeaderQuery(context.TODO(), tc.req)
			common.CmpErr(t, tc.expErr, gotErr)
			if tc.expErr != nil {
				return
			}

			if diff := cmp.Diff(tc.expResp, gotResp); diff != "" {
				t.Fatalf("unexpected response (-want, +got)\n%s\n", diff)
			}
		})
	}
}

func TestMgmtSvc_PoolQuery(t *testing.T) {
	missingSB := newTestMgmtSvc(nil)
	missingSB.harness.instances[0]._superblock = nil

	for name, tc := range map[string]struct {
		mgmtSvc       *mgmtSvc
		setupMockDrpc func(_ *mgmtSvc, _ error)
		req           *mgmtpb.PoolQueryReq
		expResp       *mgmtpb.PoolQueryResp
		expErr        error
	}{
		"nil request": {
			expErr: errors.New("nil request"),
		},
		"missing superblock": {
			mgmtSvc: missingSB,
			req: &mgmtpb.PoolQueryReq{
				Uuid: mockUUID,
			},
			expErr: errors.New("not an access point"),
		},
		"dRPC send fails": {
			req: &mgmtpb.PoolQueryReq{
				Uuid: mockUUID,
			},
			expErr: errors.New("send failure"),
		},
		"garbage resp": {
			req: &mgmtpb.PoolQueryReq{
				Uuid: mockUUID,
			},
			setupMockDrpc: func(svc *mgmtSvc, err error) {
				// dRPC call returns junk in the message body
				badBytes := makeBadBytes(42)

				setupMockDrpcClientBytes(svc, badBytes, err)
			},
			expErr: errors.New("unmarshal"),
		},
		"successful query": {
			req: &mgmtpb.PoolQueryReq{
				Uuid: mockUUID,
			},
			expResp: &mgmtpb.PoolQueryResp{
				Uuid: mockUUID,
			},
		},
	} {
		t.Run(name, func(t *testing.T) {
			log, buf := logging.NewTestLogger(t.Name())
			defer common.ShowBufferOnFailure(t, buf)

			if tc.mgmtSvc == nil {
				tc.mgmtSvc = newTestMgmtSvc(log)
			}
			tc.mgmtSvc.log = log

			if _, err := tc.mgmtSvc.harness.GetMSLeaderInstance(); err == nil {
				if tc.setupMockDrpc == nil {
					tc.setupMockDrpc = func(svc *mgmtSvc, err error) {
						setupMockDrpcClient(tc.mgmtSvc, tc.expResp, tc.expErr)
					}
				}
				tc.setupMockDrpc(tc.mgmtSvc, tc.expErr)
			}

			gotResp, gotErr := tc.mgmtSvc.PoolQuery(context.TODO(), tc.req)
			common.CmpErr(t, tc.expErr, gotErr)
			if tc.expErr != nil {
				return
			}

			if diff := cmp.Diff(tc.expResp, gotResp, common.DefaultCmpOpts()...); diff != "" {
				t.Fatalf("unexpected response (-want, +got)\n%s\n", diff)
			}
		})
	}
}

func TestMgmtSvc_PoolSetProp(t *testing.T) {
	withName := func(r *mgmtpb.PoolSetPropReq, n string) *mgmtpb.PoolSetPropReq {
		r.SetPropertyName(n)
		return r
	}
	withNumber := func(r *mgmtpb.PoolSetPropReq, n uint32) *mgmtpb.PoolSetPropReq {
		r.SetPropertyNumber(n)
		return r
	}
	withStrVal := func(r *mgmtpb.PoolSetPropReq, v string) *mgmtpb.PoolSetPropReq {
		r.SetValueString(v)
		return r
	}
	withNumVal := func(r *mgmtpb.PoolSetPropReq, v uint64) *mgmtpb.PoolSetPropReq {
		r.SetValueNumber(v)
		return r
	}
	lastCall := func(svc *mgmtSvc) *drpc.Call {
		mi, _ := svc.harness.GetMSLeaderInstance()
		if mi == nil || mi._drpcClient == nil {
			return nil
		}
		return mi._drpcClient.(*mockDrpcClient).SendMsgInputCall
	}

	for name, tc := range map[string]struct {
		setupMockDrpc func(_ *mgmtSvc, _ error)
		req           *mgmtpb.PoolSetPropReq
		expReq        *mgmtpb.PoolSetPropReq
		drpcResp      *mgmtpb.PoolSetPropResp
		expResp       *mgmtpb.PoolSetPropResp
		expErr        error
	}{
		"garbage resp": {
			req: withStrVal(withName(new(mgmtpb.PoolSetPropReq), "reclaim"), "disabled"),
			setupMockDrpc: func(svc *mgmtSvc, err error) {
				// dRPC call returns junk in the message body
				badBytes := makeBadBytes(42)

				setupMockDrpcClientBytes(svc, badBytes, err)
			},
			expErr: errors.New("unmarshal"),
		},
		"unhandled property": {
			req:    withName(new(mgmtpb.PoolSetPropReq), "unknown"),
			expErr: errors.New("unhandled pool property"),
		},
		"response property mismatch": {
			req: withStrVal(withName(new(mgmtpb.PoolSetPropReq), "reclaim"), "disabled"),
			drpcResp: &mgmtpb.PoolSetPropResp{
				Property: &mgmtpb.PoolSetPropResp_Number{
					Number: 4242424242,
				},
			},
			expErr: errors.New("Response number doesn't match"),
		},
		"response value mismatch": {
			req: withStrVal(withName(new(mgmtpb.PoolSetPropReq), "reclaim"), "disabled"),
			drpcResp: &mgmtpb.PoolSetPropResp{
				Property: &mgmtpb.PoolSetPropResp_Number{
					Number: drpc.PoolPropertySpaceReclaim,
				},
				Value: &mgmtpb.PoolSetPropResp_Numval{
					Numval: 4242424242,
				},
			},
			expErr: errors.New("Response value doesn't match"),
		},
		"reclaim-unknown": {
			req:    withStrVal(withName(new(mgmtpb.PoolSetPropReq), "reclaim"), "unknown"),
			expErr: errors.New("unhandled reclaim type"),
		},
		"reclaim-disabled": {
			req: withStrVal(withName(new(mgmtpb.PoolSetPropReq), "reclaim"), "disabled"),
			expReq: withNumVal(
				withNumber(new(mgmtpb.PoolSetPropReq), drpc.PoolPropertySpaceReclaim),
				drpc.PoolSpaceReclaimDisabled,
			),
			drpcResp: &mgmtpb.PoolSetPropResp{
				Property: &mgmtpb.PoolSetPropResp_Number{
					Number: drpc.PoolPropertySpaceReclaim,
				},
				Value: &mgmtpb.PoolSetPropResp_Numval{
					Numval: drpc.PoolSpaceReclaimDisabled,
				},
			},
			expResp: &mgmtpb.PoolSetPropResp{
				Property: &mgmtpb.PoolSetPropResp_Name{
					Name: "reclaim",
				},
				Value: &mgmtpb.PoolSetPropResp_Strval{
					Strval: "disabled",
				},
			},
		},
		"reclaim-lazy": {
			req: withStrVal(withName(new(mgmtpb.PoolSetPropReq), "reclaim"), "lazy"),
			expReq: withNumVal(
				withNumber(new(mgmtpb.PoolSetPropReq), drpc.PoolPropertySpaceReclaim),
				drpc.PoolSpaceReclaimLazy,
			),
			drpcResp: &mgmtpb.PoolSetPropResp{
				Property: &mgmtpb.PoolSetPropResp_Number{
					Number: drpc.PoolPropertySpaceReclaim,
				},
				Value: &mgmtpb.PoolSetPropResp_Numval{
					Numval: drpc.PoolSpaceReclaimLazy,
				},
			},
			expResp: &mgmtpb.PoolSetPropResp{
				Property: &mgmtpb.PoolSetPropResp_Name{
					Name: "reclaim",
				},
				Value: &mgmtpb.PoolSetPropResp_Strval{
					Strval: "lazy",
				},
			},
		},
		"reclaim-time": {
			req: withStrVal(withName(new(mgmtpb.PoolSetPropReq), "reclaim"), "time"),
			expReq: withNumVal(
				withNumber(new(mgmtpb.PoolSetPropReq), drpc.PoolPropertySpaceReclaim),
				drpc.PoolSpaceReclaimTime,
			),
			drpcResp: &mgmtpb.PoolSetPropResp{
				Property: &mgmtpb.PoolSetPropResp_Number{
					Number: drpc.PoolPropertySpaceReclaim,
				},
				Value: &mgmtpb.PoolSetPropResp_Numval{
					Numval: drpc.PoolSpaceReclaimTime,
				},
			},
			expResp: &mgmtpb.PoolSetPropResp{
				Property: &mgmtpb.PoolSetPropResp_Name{
					Name: "reclaim",
				},
				Value: &mgmtpb.PoolSetPropResp_Strval{
					Strval: "time",
				},
			},
		},
	} {
		t.Run(name, func(t *testing.T) {
			log, buf := logging.NewTestLogger(t.Name())
			defer common.ShowBufferOnFailure(t, buf)

			ms := newTestMgmtSvc(log)
			if tc.setupMockDrpc == nil {
				tc.setupMockDrpc = func(svc *mgmtSvc, err error) {
					setupMockDrpcClient(svc, tc.drpcResp, tc.expErr)
				}
			}
			tc.setupMockDrpc(ms, tc.expErr)

			gotResp, gotErr := ms.PoolSetProp(context.TODO(), tc.req)
			common.CmpErr(t, tc.expErr, gotErr)
			if tc.expErr != nil {
				return
			}

			if diff := cmp.Diff(tc.expResp, gotResp, common.DefaultCmpOpts()...); diff != "" {
				t.Fatalf("unexpected response (-want, +got):\n%s\n", diff)
			}

			// Also verify that the string values are properly resolved to C identifiers.
			gotReq := new(mgmtpb.PoolSetPropReq)
			if err := proto.Unmarshal(lastCall(ms).Body, gotReq); err != nil {
				t.Fatal(err)
			}
			if diff := cmp.Diff(tc.expReq, gotReq); diff != "" {
				t.Fatalf("unexpected dRPC call (-want, +got):\n%s\n", diff)
			}
		})
	}
}

func TestMgmtSvc_SmdListDevs(t *testing.T) {
	for name, tc := range map[string]struct {
		setupAP   bool
		numIO     int
		req       *mgmtpb.SmdDevReq
		junkResp  bool
		drpcResps []proto.Message
		expResp   *mgmtpb.SmdDevResp
		expErr    error
	}{
		"dRPC send fails": {
			req: &mgmtpb.SmdDevReq{},
			drpcResps: []proto.Message{
				&mgmtpb.SmdDevResp{},
			},
			expErr: errors.New("send failure"),
		},
		"dRPC resp fails": {
			req:      &mgmtpb.SmdDevReq{},
			junkResp: true,
			expErr:   errors.New("unmarshal"),
		},
		"successful query (single instance)": {
			numIO: 1,
			req:   &mgmtpb.SmdDevReq{},
			drpcResps: []proto.Message{
				&mgmtpb.SmdDevResp{
					Devices: []*mgmtpb.SmdDevResp_Device{
						{
							Uuid:   "test-uuid",
							TgtIds: []int32{0, 1, 2},
						},
					},
				},
			},
			expResp: &mgmtpb.SmdDevResp{
				Devices: []*mgmtpb.SmdDevResp_Device{
					{
						Uuid:   "test-uuid",
						TgtIds: []int32{0, 1, 2},
					},
				},
			},
		},
		"successful query (dual instance)": {
			numIO: 2,
			req:   &mgmtpb.SmdDevReq{},
			drpcResps: []proto.Message{
				&mgmtpb.SmdDevResp{
					Devices: []*mgmtpb.SmdDevResp_Device{
						{
							Uuid:   "test-uuid",
							TgtIds: []int32{0, 1, 2},
						},
					},
				},
				&mgmtpb.SmdDevResp{
					Devices: []*mgmtpb.SmdDevResp_Device{
						{
							Uuid:   "test-uuid2",
							TgtIds: []int32{3, 4, 5},
						},
					},
				},
			},
			expResp: &mgmtpb.SmdDevResp{
				Devices: []*mgmtpb.SmdDevResp_Device{
					{
						Uuid:   "test-uuid",
						TgtIds: []int32{0, 1, 2},
					},
					{
						Uuid:   "test-uuid2",
						TgtIds: []int32{3, 4, 5},
					},
				},
			},
		},
		"failed query (dual instance)": {
			numIO: 2,
			req:   &mgmtpb.SmdDevReq{},
			drpcResps: []proto.Message{
				&mgmtpb.SmdDevResp{
					Status: -1,
				},
				&mgmtpb.SmdDevResp{
					Devices: []*mgmtpb.SmdDevResp_Device{
						{
							Uuid:   "test-uuid2",
							TgtIds: []int32{3, 4, 5},
						},
					},
				},
			},
			expResp: &mgmtpb.SmdDevResp{
				Status: -1,
			},
		},
	} {
		t.Run(name, func(t *testing.T) {
			log, buf := logging.NewTestLogger(t.Name())
			defer common.ShowBufferOnFailure(t, buf)

			ioserverCount := maxIOServers
			if tc.numIO > 0 {
				ioserverCount = tc.numIO
			}
			svc := newTestMgmtSvcMulti(log, ioserverCount, tc.setupAP)
			for i, srv := range svc.harness.instances {
				cfg := new(mockDrpcClientConfig)
				if tc.junkResp {
					cfg.setSendMsgResponse(drpc.Status_SUCCESS, makeBadBytes(42), nil)
				} else if len(tc.drpcResps) > i {
					rb, _ := proto.Marshal(tc.drpcResps[i])
					cfg.setSendMsgResponse(drpc.Status_SUCCESS, rb, tc.expErr)
				}
				srv.setDrpcClient(newMockDrpcClient(cfg))
			}

			gotResp, gotErr := svc.SmdListDevs(context.TODO(), tc.req)
			common.CmpErr(t, tc.expErr, gotErr)
			if tc.expErr != nil {
				return
			}

			if diff := cmp.Diff(tc.expResp, gotResp, common.DefaultCmpOpts()...); diff != "" {
				t.Fatalf("unexpected response (-want, +got)\n%s\n", diff)
			}
		})
	}
}

func TestMgmtSvc_SmdListPools(t *testing.T) {
	for name, tc := range map[string]struct {
		setupAP   bool
		numIO     int
		req       *mgmtpb.SmdPoolReq
		junkResp  bool
		drpcResps []proto.Message
		expResp   *mgmtpb.SmdPoolResp
		expErr    error
	}{
		"dRPC send fails": {
			req: &mgmtpb.SmdPoolReq{},
			drpcResps: []proto.Message{
				&mgmtpb.SmdPoolResp{},
			},
			expErr: errors.New("send failure"),
		},
		"dRPC resp fails": {
			req:      &mgmtpb.SmdPoolReq{},
			junkResp: true,
			expErr:   errors.New("unmarshal"),
		},
		"successful query (single instance)": {
			numIO: 1,
			req:   &mgmtpb.SmdPoolReq{},
			drpcResps: []proto.Message{
				&mgmtpb.SmdPoolResp{
					Pools: []*mgmtpb.SmdPoolResp_Pool{
						{
							Uuid:   "test-uuid",
							TgtIds: []int32{0, 1, 2},
						},
					},
				},
			},
			expResp: &mgmtpb.SmdPoolResp{
				Pools: []*mgmtpb.SmdPoolResp_Pool{
					{
						Uuid:   "test-uuid",
						TgtIds: []int32{0, 1, 2},
					},
				},
			},
		},
		"successful query (dual instance)": {
			numIO: 2,
			req:   &mgmtpb.SmdPoolReq{},
			drpcResps: []proto.Message{
				&mgmtpb.SmdPoolResp{
					Pools: []*mgmtpb.SmdPoolResp_Pool{
						{
							Uuid:   "test-uuid",
							TgtIds: []int32{0, 1, 2},
						},
					},
				},
				&mgmtpb.SmdPoolResp{
					Pools: []*mgmtpb.SmdPoolResp_Pool{
						{
							Uuid:   "test-uuid2",
							TgtIds: []int32{3, 4, 5},
						},
					},
				},
			},
			expResp: &mgmtpb.SmdPoolResp{
				Pools: []*mgmtpb.SmdPoolResp_Pool{
					{
						Uuid:   "test-uuid",
						TgtIds: []int32{0, 1, 2},
					},
					{
						Uuid:   "test-uuid2",
						TgtIds: []int32{3, 4, 5},
					},
				},
			},
		},
		"failed query (dual instance)": {
			numIO: 2,
			req:   &mgmtpb.SmdPoolReq{},
			drpcResps: []proto.Message{
				&mgmtpb.SmdPoolResp{
					Status: -1,
				},
				&mgmtpb.SmdPoolResp{
					Pools: []*mgmtpb.SmdPoolResp_Pool{
						{
							Uuid:   "test-uuid2",
							TgtIds: []int32{3, 4, 5},
						},
					},
				},
			},
			expResp: &mgmtpb.SmdPoolResp{
				Status: -1,
			},
		},
	} {
		t.Run(name, func(t *testing.T) {
			log, buf := logging.NewTestLogger(t.Name())
			defer common.ShowBufferOnFailure(t, buf)

			ioserverCount := maxIOServers
			if tc.numIO > 0 {
				ioserverCount = tc.numIO
			}
			svc := newTestMgmtSvcMulti(log, ioserverCount, tc.setupAP)
			for i, srv := range svc.harness.instances {
				cfg := new(mockDrpcClientConfig)
				if tc.junkResp {
					cfg.setSendMsgResponse(drpc.Status_SUCCESS, makeBadBytes(42), nil)
				} else if len(tc.drpcResps) > i {
					rb, _ := proto.Marshal(tc.drpcResps[i])
					cfg.setSendMsgResponse(drpc.Status_SUCCESS, rb, tc.expErr)
				}
				srv.setDrpcClient(newMockDrpcClient(cfg))
			}

			gotResp, gotErr := svc.SmdListPools(context.TODO(), tc.req)
			common.CmpErr(t, tc.expErr, gotErr)
			if tc.expErr != nil {
				return
			}

			if diff := cmp.Diff(tc.expResp, gotResp, common.DefaultCmpOpts()...); diff != "" {
				t.Fatalf("unexpected response (-want, +got)\n%s\n", diff)
			}
		})
	}
}

func TestMgmtSvc_BioHealthQuery(t *testing.T) {
	for name, tc := range map[string]struct {
		setupAP   bool
		numIO     int
		req       *mgmtpb.BioHealthReq
		junkResp  bool
		drpcResps []proto.Message
		expResp   *mgmtpb.BioHealthResp
		expErr    error
	}{
		"dRPC resp fails": {
			req:      &mgmtpb.BioHealthReq{},
			junkResp: true,
			expErr:   errors.New("unmarshal"),
		},
		"successful query (single instance)": {
			numIO: 1,
			req:   &mgmtpb.BioHealthReq{},
			drpcResps: []proto.Message{
				&mgmtpb.BioHealthResp{
					DevUuid: "test-uuid",
				},
			},
			expResp: &mgmtpb.BioHealthResp{
				DevUuid: "test-uuid",
			},
		},
		"successful query (dual instance; first succeeds)": {
			numIO: 2,
			req:   &mgmtpb.BioHealthReq{},
			drpcResps: []proto.Message{
				&mgmtpb.BioHealthResp{
					DevUuid: "test-uuid",
				},
				&mgmtpb.BioHealthResp{
					Status: -1,
				},
			},
			expResp: &mgmtpb.BioHealthResp{
				DevUuid: "test-uuid",
			},
		},
		"successful query (dual instance; second succeeds)": {
			numIO: 2,
			req:   &mgmtpb.BioHealthReq{},
			drpcResps: []proto.Message{
				&mgmtpb.BioHealthResp{
					Status: -1,
				},
				&mgmtpb.BioHealthResp{
					DevUuid: "test-uuid",
				},
			},
			expResp: &mgmtpb.BioHealthResp{
				DevUuid: "test-uuid",
			},
		},
		"failed query (dual instance; uuid)": {
			numIO: 2,
			req:   &mgmtpb.BioHealthReq{DevUuid: "fnord"},
			drpcResps: []proto.Message{
				&mgmtpb.BioHealthResp{
					Status: -1,
				},
				&mgmtpb.BioHealthResp{
					Status: -1,
				},
			},
			expResp: &mgmtpb.BioHealthResp{
				Status: -1,
			},
			expErr: errors.New("no rank matched"),
		},
		"failed query (dual instance; tgt)": {
			numIO: 2,
			req:   &mgmtpb.BioHealthReq{TgtId: "banana"},
			drpcResps: []proto.Message{
				&mgmtpb.BioHealthResp{
					Status: -1,
				},
				&mgmtpb.BioHealthResp{
					Status: -1,
				},
			},
			expResp: &mgmtpb.BioHealthResp{
				Status: -1,
			},
			expErr: errors.New("no rank matched"),
		},
	} {
		t.Run(name, func(t *testing.T) {
			log, buf := logging.NewTestLogger(t.Name())
			defer common.ShowBufferOnFailure(t, buf)

			ioserverCount := maxIOServers
			if tc.numIO > 0 {
				ioserverCount = tc.numIO
			}
			svc := newTestMgmtSvcMulti(log, ioserverCount, tc.setupAP)
			for i, srv := range svc.harness.instances {
				cfg := new(mockDrpcClientConfig)
				if tc.junkResp {
					cfg.setSendMsgResponse(drpc.Status_SUCCESS, makeBadBytes(42), nil)
				} else if len(tc.drpcResps) > i {
					rb, _ := proto.Marshal(tc.drpcResps[i])
					cfg.setSendMsgResponse(drpc.Status_SUCCESS, rb, tc.expErr)
				}
				srv.setDrpcClient(newMockDrpcClient(cfg))
			}

			gotResp, gotErr := svc.BioHealthQuery(context.TODO(), tc.req)
			common.CmpErr(t, tc.expErr, gotErr)
			if tc.expErr != nil {
				return
			}

			if diff := cmp.Diff(tc.expResp, gotResp, common.DefaultCmpOpts()...); diff != "" {
				t.Fatalf("unexpected response (-want, +got)\n%s\n", diff)
			}
		})
	}
}

func TestMgmtSvc_DevStateQuery(t *testing.T) {
	for name, tc := range map[string]struct {
		setupAP   bool
		numIO     int
		req       *mgmtpb.DevStateReq
		junkResp  bool
		drpcResps []proto.Message
		expResp   *mgmtpb.DevStateResp
		expErr    error
	}{
		"dRPC resp fails": {
			req:      &mgmtpb.DevStateReq{},
			junkResp: true,
			expErr:   errors.New("unmarshal"),
		},
		"successful query (single instance)": {
			numIO: 1,
			req:   &mgmtpb.DevStateReq{},
			drpcResps: []proto.Message{
				&mgmtpb.DevStateResp{
					DevUuid: "test-uuid",
				},
			},
			expResp: &mgmtpb.DevStateResp{
				DevUuid: "test-uuid",
			},
		},
		"successful query (dual instance; first succeeds)": {
			numIO: 2,
			req:   &mgmtpb.DevStateReq{},
			drpcResps: []proto.Message{
				&mgmtpb.DevStateResp{
					DevUuid: "test-uuid",
				},
				&mgmtpb.DevStateResp{
					Status: -1,
				},
			},
			expResp: &mgmtpb.DevStateResp{
				DevUuid: "test-uuid",
			},
		},
		"successful query (dual instance; second succeeds)": {
			numIO: 2,
			req:   &mgmtpb.DevStateReq{},
			drpcResps: []proto.Message{
				&mgmtpb.DevStateResp{
					Status: -1,
				},
				&mgmtpb.DevStateResp{
					DevUuid: "test-uuid",
				},
			},
			expResp: &mgmtpb.DevStateResp{
				DevUuid: "test-uuid",
			},
		},
		"failed query (dual instance)": {
			numIO: 2,
			req:   &mgmtpb.DevStateReq{DevUuid: "fnord"},
			drpcResps: []proto.Message{
				&mgmtpb.DevStateResp{
					Status: -1,
				},
				&mgmtpb.DevStateResp{
					Status: -1,
				},
			},
			expResp: &mgmtpb.DevStateResp{
				Status: -1,
			},
			expErr: errors.New("no rank matched"),
		},
	} {
		t.Run(name, func(t *testing.T) {
			log, buf := logging.NewTestLogger(t.Name())
			defer common.ShowBufferOnFailure(t, buf)

			ioserverCount := maxIOServers
			if tc.numIO > 0 {
				ioserverCount = tc.numIO
			}
			svc := newTestMgmtSvcMulti(log, ioserverCount, tc.setupAP)
			for i, srv := range svc.harness.instances {
				cfg := new(mockDrpcClientConfig)
				if tc.junkResp {
					cfg.setSendMsgResponse(drpc.Status_SUCCESS, makeBadBytes(42), nil)
				} else if len(tc.drpcResps) > i {
					rb, _ := proto.Marshal(tc.drpcResps[i])
					cfg.setSendMsgResponse(drpc.Status_SUCCESS, rb, tc.expErr)
				}
				srv.setDrpcClient(newMockDrpcClient(cfg))
			}

			gotResp, gotErr := svc.DevStateQuery(context.TODO(), tc.req)
			common.CmpErr(t, tc.expErr, gotErr)
			if tc.expErr != nil {
				return
			}

			if diff := cmp.Diff(tc.expResp, gotResp, common.DefaultCmpOpts()...); diff != "" {
				t.Fatalf("unexpected response (-want, +got)\n%s\n", diff)
			}
		})
	}
}

func TestMgmtSvc_StorageSetFaulty(t *testing.T) {
	for name, tc := range map[string]struct {
		setupAP   bool
		numIO     int
		req       *mgmtpb.DevStateReq
		junkResp  bool
		drpcResps []proto.Message
		expResp   *mgmtpb.DevStateResp
		expErr    error
	}{
		"dRPC resp fails": {
			req:      &mgmtpb.DevStateReq{},
			junkResp: true,
			expErr:   errors.New("unmarshal"),
		},
		"successful query (single instance)": {
			numIO: 1,
			req:   &mgmtpb.DevStateReq{},
			drpcResps: []proto.Message{
				&mgmtpb.DevStateResp{
					DevUuid: "test-uuid",
				},
			},
			expResp: &mgmtpb.DevStateResp{
				DevUuid: "test-uuid",
			},
		},
		"successful query (dual instance; first succeeds)": {
			numIO: 2,
			req:   &mgmtpb.DevStateReq{},
			drpcResps: []proto.Message{
				&mgmtpb.DevStateResp{
					DevUuid: "test-uuid",
				},
				&mgmtpb.DevStateResp{
					Status: -1,
				},
			},
			expResp: &mgmtpb.DevStateResp{
				DevUuid: "test-uuid",
			},
		},
		"successful query (dual instance; second succeeds)": {
			numIO: 2,
			req:   &mgmtpb.DevStateReq{},
			drpcResps: []proto.Message{
				&mgmtpb.DevStateResp{
					Status: -1,
				},
				&mgmtpb.DevStateResp{
					DevUuid: "test-uuid",
				},
			},
			expResp: &mgmtpb.DevStateResp{
				DevUuid: "test-uuid",
			},
		},
		"failed query (dual instance)": {
			numIO: 2,
			req:   &mgmtpb.DevStateReq{DevUuid: "fnord"},
			drpcResps: []proto.Message{
				&mgmtpb.DevStateResp{
					Status: -1,
				},
				&mgmtpb.DevStateResp{
					Status: -1,
				},
			},
			expResp: &mgmtpb.DevStateResp{
				Status: -1,
			},
			expErr: errors.New("no rank matched"),
		},
	} {
		t.Run(name, func(t *testing.T) {
			log, buf := logging.NewTestLogger(t.Name())
			defer common.ShowBufferOnFailure(t, buf)

			ioserverCount := maxIOServers
			if tc.numIO > 0 {
				ioserverCount = tc.numIO
			}
			svc := newTestMgmtSvcMulti(log, ioserverCount, tc.setupAP)
			for i, srv := range svc.harness.instances {
				cfg := new(mockDrpcClientConfig)
				if tc.junkResp {
					cfg.setSendMsgResponse(drpc.Status_SUCCESS, makeBadBytes(42), nil)
				} else if len(tc.drpcResps) > i {
					rb, _ := proto.Marshal(tc.drpcResps[i])
					cfg.setSendMsgResponse(drpc.Status_SUCCESS, rb, tc.expErr)
				}
				srv.setDrpcClient(newMockDrpcClient(cfg))
			}

			gotResp, gotErr := svc.StorageSetFaulty(context.TODO(), tc.req)
			common.CmpErr(t, tc.expErr, gotErr)
			if tc.expErr != nil {
				return
			}

			if diff := cmp.Diff(tc.expResp, gotResp, common.DefaultCmpOpts()...); diff != "" {
				t.Fatalf("unexpected response (-want, +got)\n%s\n", diff)
			}
		})
	}
}

func TestMgmtSvc_DrespToRankResult(t *testing.T) {
	dRank := system.Rank(1)
	dStateGood := system.MemberStateStarted
	dStateBad := system.MemberStateErrored

	for name, tc := range map[string]struct {
		daosResp    *mgmtpb.DaosResp
		inErr       error
		targetState system.MemberState
		junkRPC     bool
		expResult   *mgmtpb.RanksResp_RankResult
	}{
		"rank success": {
			expResult: &mgmtpb.RanksResp_RankResult{
				Rank: dRank.Uint32(), Action: "test", State: uint32(dStateGood),
			},
		},
		"rank failure": {
			daosResp: &mgmtpb.DaosResp{Status: -1},
			expResult: &mgmtpb.RanksResp_RankResult{
				Rank: dRank.Uint32(), Action: "test", State: uint32(dStateBad), Errored: true,
				Msg: fmt.Sprintf("rank %d dRPC returned DER -1", dRank),
			},
		},
		"drpc failure": {
			inErr: errors.New("returned from CallDrpc"),
			expResult: &mgmtpb.RanksResp_RankResult{
				Rank: dRank.Uint32(), Action: "test", State: uint32(dStateBad), Errored: true,
				Msg: fmt.Sprintf("rank %d dRPC failed: returned from CallDrpc", dRank),
			},
		},
		"unmarshal failure": {
			junkRPC: true,
			expResult: &mgmtpb.RanksResp_RankResult{
				Rank: dRank.Uint32(), Action: "test", State: uint32(dStateBad), Errored: true,
				Msg: fmt.Sprintf("rank %d dRPC unmarshal failed: proto: mgmt.DaosResp: illegal tag 0 (wire type 0)", dRank),
			},
		},
	} {
		t.Run(name, func(t *testing.T) {
			_, buf := logging.NewTestLogger(t.Name())
			defer common.ShowBufferOnFailure(t, buf)

			if tc.daosResp == nil {
				tc.daosResp = &mgmtpb.DaosResp{Status: 0}
			}
			if tc.targetState == system.MemberStateUnknown {
				tc.targetState = dStateGood
			}

			// convert input DaosResp to drpcResponse to test
			rb := makeBadBytes(42)
			if !tc.junkRPC {
				rb, _ = proto.Marshal(tc.daosResp)
			}
			resp := &drpc.Response{
				Status: drpc.Status_SUCCESS, // this will already have been validated by CallDrpc
				Body:   rb,
			}

			gotResult := drespToRankResult(system.Rank(dRank), "test", resp, tc.inErr, tc.targetState)
			if diff := cmp.Diff(tc.expResult, gotResult, common.DefaultCmpOpts()...); diff != "" {
				t.Fatalf("unexpected response (-want, +got)\n%s\n", diff)
			}
		})
	}
}

func TestMgmtSvc_PrepShutdownRanks(t *testing.T) {
	for name, tc := range map[string]struct {
		setupAP          bool
		missingSB        bool
		instancesStopped bool
		req              *mgmtpb.RanksReq
		drpcRet          error
		junkResp         bool
		drpcResps        []proto.Message
		expResp          *mgmtpb.RanksResp
		expErr           error
	}{
		"nil request": {
			expErr: errors.New("nil request"),
		},
		"missing superblock": {
			missingSB: true,
			req:       &mgmtpb.RanksReq{},
			expErr:    errors.New("nil superblock"),
		},
		"instances stopped": {
			req:              &mgmtpb.RanksReq{},
			instancesStopped: true,
			expResp: &mgmtpb.RanksResp{
				Results: []*mgmtpb.RanksResp_RankResult{
					{Rank: 1, Action: "prep shutdown", State: 3},
					{Rank: 2, Action: "prep shutdown", State: 3},
				},
			},
		},
		"dRPC resp fails": {
			req:     &mgmtpb.RanksReq{},
			drpcRet: errors.New("call failed"),
			drpcResps: []proto.Message{
				&mgmtpb.DaosResp{Status: 0},
				&mgmtpb.DaosResp{Status: 0},
			},
			expResp: &mgmtpb.RanksResp{
				Results: []*mgmtpb.RanksResp_RankResult{
					{Rank: 1, Action: "prep shutdown", State: 5, Errored: true},
					{Rank: 2, Action: "prep shutdown", State: 5, Errored: true},
				},
			},
		},
		"dRPC resp junk": {
			req:      &mgmtpb.RanksReq{},
			junkResp: true,
			expResp: &mgmtpb.RanksResp{
				Results: []*mgmtpb.RanksResp_RankResult{
					{Rank: 1, Action: "prep shutdown", State: 5, Errored: true},
					{Rank: 2, Action: "prep shutdown", State: 5, Errored: true},
				},
			},
		},
		"unsuccessful call": {
			req: &mgmtpb.RanksReq{},
			drpcResps: []proto.Message{
				&mgmtpb.DaosResp{Status: -1},
				&mgmtpb.DaosResp{Status: -1},
			},
			expResp: &mgmtpb.RanksResp{
				Results: []*mgmtpb.RanksResp_RankResult{
					{Rank: 1, Action: "prep shutdown", State: 5, Errored: true},
					{Rank: 2, Action: "prep shutdown", State: 5, Errored: true},
				},
			},
		},
		"successful call": {
			req: &mgmtpb.RanksReq{},
			drpcResps: []proto.Message{
				&mgmtpb.DaosResp{Status: 0},
				&mgmtpb.DaosResp{Status: 0},
			},
			expResp: &mgmtpb.RanksResp{
				Results: []*mgmtpb.RanksResp_RankResult{
					{Rank: 1, Action: "prep shutdown", State: 2},
					{Rank: 2, Action: "prep shutdown", State: 2},
				},
			},
		},
	} {
		t.Run(name, func(t *testing.T) {
			log, buf := logging.NewTestLogger(t.Name())
			defer common.ShowBufferOnFailure(t, buf)

			ioserverCount := maxIOServers
			svc := newTestMgmtSvcMulti(log, ioserverCount, tc.setupAP)
			for i, srv := range svc.harness.instances {
				if tc.missingSB {
					srv._superblock = nil
					continue
				}

				trc := &ioserver.TestRunnerConfig{}
				if !tc.instancesStopped {
					atomic.StoreUint32(&trc.Running, 1)
				}
				srv.runner = ioserver.NewTestRunner(trc, ioserver.NewConfig())
				srv.SetIndex(uint32(i))

				srv._superblock.Rank = new(system.Rank)
				*srv._superblock.Rank = system.Rank(i + 1)

				cfg := new(mockDrpcClientConfig)
				if tc.drpcRet != nil {
					cfg.setSendMsgResponse(drpc.Status_FAILURE, nil, nil)
				} else if tc.junkResp {
					cfg.setSendMsgResponse(drpc.Status_SUCCESS, makeBadBytes(42), nil)
				} else if len(tc.drpcResps) > i {
					rb, _ := proto.Marshal(tc.drpcResps[i])
					cfg.setSendMsgResponse(drpc.Status_SUCCESS, rb, tc.expErr)
				}
				srv.setDrpcClient(newMockDrpcClient(cfg))
			}

			svc.harness.rankReqTimeout = 50 * time.Millisecond

			gotResp, gotErr := svc.PrepShutdownRanks(context.TODO(), tc.req)
			common.CmpErr(t, tc.expErr, gotErr)
			if tc.expErr != nil {
				return
			}

			// RankResult.Msg generation is tested in
			// TestMgmtSvc_DrespToRankResult unit tests
			isMsgField := func(path cmp.Path) bool {
				if path.Last().String() == ".Msg" {
					return true
				}
				return false
			}
			opts := append(common.DefaultCmpOpts(),
				cmp.FilterPath(isMsgField, cmp.Ignore()))

			if diff := cmp.Diff(tc.expResp, gotResp, opts...); diff != "" {
				t.Fatalf("unexpected response (-want, +got)\n%s\n", diff)
			}
		})
	}
}

func TestMgmtSvc_StopRanks(t *testing.T) {
	for name, tc := range map[string]struct {
		setupAP          bool
		missingSB        bool
		instancesStopped bool
		req              *mgmtpb.RanksReq
		drpcRet          error
		junkResp         bool
		drpcResps        []proto.Message
		expResp          *mgmtpb.RanksResp
		expErr           error
	}{
		"nil request": {
			expErr: errors.New("nil request"),
		},
		"missing superblock": {
			missingSB: true,
			req:       &mgmtpb.RanksReq{},
			expErr:    errors.New("nil superblock"),
		},
		"dRPC resp fails": { // doesn't effect result, err logged
			req:     &mgmtpb.RanksReq{},
			drpcRet: errors.New("call failed"),
			drpcResps: []proto.Message{
				&mgmtpb.DaosResp{Status: 0},
				&mgmtpb.DaosResp{Status: 0},
			},
			expResp: &mgmtpb.RanksResp{
				Results: []*mgmtpb.RanksResp_RankResult{
					{Rank: 1, Action: "stop", State: 1, Errored: true},
					{Rank: 2, Action: "stop", State: 1, Errored: true},
				},
			},
		},
		"dRPC resp junk": { // doesn't effect result, err logged
			req:      &mgmtpb.RanksReq{},
			junkResp: true,
			expResp: &mgmtpb.RanksResp{
				Results: []*mgmtpb.RanksResp_RankResult{
					{Rank: 1, Action: "stop", State: 1, Errored: true},
					{Rank: 2, Action: "stop", State: 1, Errored: true},
				},
			},
		},
		"unsuccessful call": { // doesn't effect result, err logged
			req: &mgmtpb.RanksReq{},
			drpcResps: []proto.Message{
				&mgmtpb.DaosResp{Status: -1},
				&mgmtpb.DaosResp{Status: -1},
			},
			expResp: &mgmtpb.RanksResp{
				Results: []*mgmtpb.RanksResp_RankResult{
					{Rank: 1, Action: "stop", State: 1, Errored: true},
					{Rank: 2, Action: "stop", State: 1, Errored: true},
				},
			},
		},
		"instances started": { // unsuccessful result for kill
			req: &mgmtpb.RanksReq{},
			drpcResps: []proto.Message{
				&mgmtpb.DaosResp{Status: 0},
				&mgmtpb.DaosResp{Status: 0},
			},
			expResp: &mgmtpb.RanksResp{
				Results: []*mgmtpb.RanksResp_RankResult{
					{Rank: 1, Action: "stop", State: 1, Errored: true},
					{Rank: 2, Action: "stop", State: 1, Errored: true},
				},
			},
		},
		"instances stopped": { // successful result for kill
			req:              &mgmtpb.RanksReq{},
			instancesStopped: true,
			drpcResps: []proto.Message{
				&mgmtpb.DaosResp{Status: 0},
				&mgmtpb.DaosResp{Status: 0},
			},
			expResp: &mgmtpb.RanksResp{
				Results: []*mgmtpb.RanksResp_RankResult{
					{Rank: 1, Action: "stop", State: 3},
					{Rank: 2, Action: "stop", State: 3},
				},
			},
		},
	} {
		t.Run(name, func(t *testing.T) {
			log, buf := logging.NewTestLogger(t.Name())
			defer common.ShowBufferOnFailure(t, buf)

			ioserverCount := maxIOServers
			svc := newTestMgmtSvcMulti(log, ioserverCount, tc.setupAP)
			for i, srv := range svc.harness.instances {
				if tc.missingSB {
					srv._superblock = nil
					continue
				}

				trc := &ioserver.TestRunnerConfig{}
				if !tc.instancesStopped {
					atomic.StoreUint32(&trc.Running, 1)
				}
				srv.runner = ioserver.NewTestRunner(trc, ioserver.NewConfig())
				srv.SetIndex(uint32(i))

				srv._superblock.Rank = new(system.Rank)
				*srv._superblock.Rank = system.Rank(i + 1)

				cfg := new(mockDrpcClientConfig)
				if tc.drpcRet != nil {
					cfg.setSendMsgResponse(drpc.Status_FAILURE, nil, nil)
				} else if tc.junkResp {
					cfg.setSendMsgResponse(drpc.Status_SUCCESS, makeBadBytes(42), nil)
				} else if len(tc.drpcResps) > i {
					rb, _ := proto.Marshal(tc.drpcResps[i])
					cfg.setSendMsgResponse(drpc.Status_SUCCESS, rb, tc.expErr)
				}
				srv.setDrpcClient(newMockDrpcClient(cfg))
			}

			svc.harness.rankReqTimeout = 50 * time.Millisecond

			gotResp, gotErr := svc.StopRanks(context.TODO(), tc.req)
			common.CmpErr(t, tc.expErr, gotErr)
			if tc.expErr != nil {
				return
			}

			// RankResult.Msg generation is tested in
			// TestMgmtSvc_DrespToRankResult unit tests
			isMsgField := func(path cmp.Path) bool {
				if path.Last().String() == ".Msg" {
					return true
				}
				return false
			}
			opts := append(common.DefaultCmpOpts(),
				cmp.FilterPath(isMsgField, cmp.Ignore()))

			if diff := cmp.Diff(tc.expResp, gotResp, opts...); diff != "" {
				t.Fatalf("unexpected response (-want, +got)\n%s\n", diff)
			}
		})
	}
}

func TestMgmtSvc_PingRanks(t *testing.T) {
	for name, tc := range map[string]struct {
		setupAP          bool
		missingSB        bool
		instancesStopped bool
		req              *mgmtpb.RanksReq
		drpcRet          error
		junkResp         bool
		drpcResps        []proto.Message
		responseDelay    time.Duration
		expResp          *mgmtpb.RanksResp
		expErr           error
	}{
		"nil request": {
			expErr: errors.New("nil request"),
		},
		"missing superblock": {
			missingSB: true,
			req:       &mgmtpb.RanksReq{},
			expErr:    errors.New("nil superblock"),
		},
		"instances stopped": {
			req:              &mgmtpb.RanksReq{},
			instancesStopped: true,
			expResp: &mgmtpb.RanksResp{
				Results: []*mgmtpb.RanksResp_RankResult{
					{Rank: 1, Action: "ping", State: 3},
					{Rank: 2, Action: "ping", State: 3},
				},
			},
		},
		"dRPC resp fails": {
			req:     &mgmtpb.RanksReq{},
			drpcRet: errors.New("call failed"),
			drpcResps: []proto.Message{
				&mgmtpb.DaosResp{Status: 0},
				&mgmtpb.DaosResp{Status: 0},
			},
			expResp: &mgmtpb.RanksResp{
				Results: []*mgmtpb.RanksResp_RankResult{
					{Rank: 1, Action: "ping", State: 5, Errored: true},
					{Rank: 2, Action: "ping", State: 5, Errored: true},
				},
			},
		},
		"dRPC resp junk": {
			req:      &mgmtpb.RanksReq{},
			junkResp: true,
			expResp: &mgmtpb.RanksResp{
				Results: []*mgmtpb.RanksResp_RankResult{
					{Rank: 1, Action: "ping", State: 5, Errored: true},
					{Rank: 2, Action: "ping", State: 5, Errored: true},
				},
			},
		},
		"unsuccessful call": {
			req: &mgmtpb.RanksReq{},
			drpcResps: []proto.Message{
				&mgmtpb.DaosResp{Status: -1},
				&mgmtpb.DaosResp{Status: -1},
			},
			expResp: &mgmtpb.RanksResp{
				Results: []*mgmtpb.RanksResp_RankResult{
					{Rank: 1, Action: "ping", State: 5, Errored: true},
					{Rank: 2, Action: "ping", State: 5, Errored: true},
				},
			},
		},
		"successful call": {
			req: &mgmtpb.RanksReq{},
			drpcResps: []proto.Message{
				&mgmtpb.DaosResp{Status: 0},
				&mgmtpb.DaosResp{Status: 0},
			},
			expResp: &mgmtpb.RanksResp{
				Results: []*mgmtpb.RanksResp_RankResult{
					{Rank: 1, Action: "ping", State: 1},
					{Rank: 2, Action: "ping", State: 1},
				},
			},
		},
		"ping timeout": {
			req:           &mgmtpb.RanksReq{},
			responseDelay: 200 * time.Millisecond,
			drpcResps: []proto.Message{
				&mgmtpb.DaosResp{Status: 0},
				&mgmtpb.DaosResp{Status: 0},
			},
			expResp: &mgmtpb.RanksResp{
				Results: []*mgmtpb.RanksResp_RankResult{
					{Rank: 1, Action: "ping", State: 6, Errored: true},
					{Rank: 2, Action: "ping", State: 6, Errored: true},
				},
			},
		},
	} {
		t.Run(name, func(t *testing.T) {
			log, buf := logging.NewTestLogger(t.Name())
			defer common.ShowBufferOnFailure(t, buf)

			ioserverCount := maxIOServers
			svc := newTestMgmtSvcMulti(log, ioserverCount, tc.setupAP)
			for i, srv := range svc.harness.instances {
				if tc.missingSB {
					srv._superblock = nil
					continue
				}

				trc := &ioserver.TestRunnerConfig{}
				if !tc.instancesStopped {
					atomic.StoreUint32(&trc.Running, 1)
				}
				srv.runner = ioserver.NewTestRunner(trc, ioserver.NewConfig())
				srv.SetIndex(uint32(i))

				srv._superblock.Rank = new(system.Rank)
				*srv._superblock.Rank = system.Rank(i + 1)

				cfg := new(mockDrpcClientConfig)
				if tc.drpcRet != nil {
					cfg.setSendMsgResponse(drpc.Status_FAILURE, nil, nil)
				} else if tc.junkResp {
					cfg.setSendMsgResponse(drpc.Status_SUCCESS, makeBadBytes(42), nil)
				} else if len(tc.drpcResps) > i {
					rb, _ := proto.Marshal(tc.drpcResps[i])
					cfg.setSendMsgResponse(drpc.Status_SUCCESS, rb, tc.expErr)

					if tc.responseDelay != time.Duration(0) {
						cfg.setResponseDelay(tc.responseDelay)
					}
				}
				srv.setDrpcClient(newMockDrpcClient(cfg))
			}

			svc.harness.rankReqTimeout = 50 * time.Millisecond

			gotResp, gotErr := svc.PingRanks(context.TODO(), tc.req)
			common.CmpErr(t, tc.expErr, gotErr)
			if tc.expErr != nil {
				return
			}

			// RankResult.Msg generation is tested in
			// TestMgmtSvc_DrespToRankResult unit tests
			isMsgField := func(path cmp.Path) bool {
				if path.Last().String() == ".Msg" {
					return true
				}
				return false
			}
			opts := append(common.DefaultCmpOpts(),
				cmp.FilterPath(isMsgField, cmp.Ignore()))

			if diff := cmp.Diff(tc.expResp, gotResp, opts...); diff != "" {
				t.Fatalf("unexpected response (-want, +got)\n%s\n", diff)
			}
		})
	}
}

func TestMgmtSvc_StartRanks(t *testing.T) {
	for name, tc := range map[string]struct {
		missingSB        bool
		instancesStopped bool
		req              *mgmtpb.RanksReq
		expResp          *mgmtpb.RanksResp
		expErr           error
	}{
		"nil request": {
			expErr: errors.New("nil request"),
		},
		"missing superblock": {
			missingSB:        true,
			instancesStopped: true,
			req:              &mgmtpb.RanksReq{},
			expErr:           errors.New("nil superblock"),
		},
		"instances started": {
			req:    &mgmtpb.RanksReq{},
			expErr: errors.New("can't start instances: already started"),
		},
		"instances stopped": { // unsuccessful result for kill
			req:              &mgmtpb.RanksReq{},
			instancesStopped: true,
			expResp: &mgmtpb.RanksResp{
				Results: []*mgmtpb.RanksResp_RankResult{
					{
						Rank: 1, Action: "start", State: 3,
						Errored: true, Msg: "want Started, got Stopped",
					},
					{
						Rank: 2, Action: "start", State: 3,
						Errored: true, Msg: "want Started, got Stopped",
					},
				},
			},
		},
		// TODO: test instance state changing to started after restart
	} {
		t.Run(name, func(t *testing.T) {
			log, buf := logging.NewTestLogger(t.Name())
			defer common.ShowBufferOnFailure(t, buf)

			ioserverCount := maxIOServers
			svc := newTestMgmtSvcMulti(log, ioserverCount, false)

			svc.harness.setStarted()
			svc.harness.setStartable()

			for i, srv := range svc.harness.instances {
				if tc.missingSB {
					srv._superblock = nil
					continue
				}

				trc := &ioserver.TestRunnerConfig{}
				if !tc.instancesStopped {
					atomic.StoreUint32(&trc.Running, 1)
				}
				srv.runner = ioserver.NewTestRunner(trc, ioserver.NewConfig())
				srv.SetIndex(uint32(i))

				srv._superblock.Rank = new(system.Rank)
				*srv._superblock.Rank = system.Rank(i + 1)
			}

			svc.harness.rankReqTimeout = 50 * time.Millisecond

			gotResp, gotErr := svc.StartRanks(context.TODO(), tc.req)
			common.CmpErr(t, tc.expErr, gotErr)
			if tc.expErr != nil {
				return
			}

			if diff := cmp.Diff(tc.expResp, gotResp, common.DefaultCmpOpts()...); diff != "" {
				t.Fatalf("unexpected response (-want, +got)\n%s\n", diff)
			}
		})
	}
}<|MERGE_RESOLUTION|>--- conflicted
+++ resolved
@@ -379,13 +379,9 @@
 	log, buf := logging.NewTestLogger(t.Name())
 	defer common.ShowBufferOnFailure(t, buf)
 
-<<<<<<< HEAD
-	svc := newMgmtSvc(NewIOServerHarness(log), nil, nil)
-=======
 	h := NewIOServerHarness(log)
 	h.setStarted()
-	svc := newMgmtSvc(h, nil)
->>>>>>> 5732e9bd
+	svc := newMgmtSvc(h, nil, nil)
 
 	resp, err := svc.ListPools(context.TODO(), newTestListPoolsReq())
 
