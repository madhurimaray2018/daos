--- conflicted
+++ resolved
@@ -153,18 +153,11 @@
         if int(self.pool.pool.handle.value) == 0:
             self.log.error(
                 "Pool handle was removed when doing an evict with bad param")
-<<<<<<< HEAD
-        if self.pool.check_files(self.manager.hostlist_servers):
-            self.log.error("Valid pool files were not detected on server after"
-                           " a pool evict with %s failed to raise an "
-                           "exception", test_param)
-=======
         # Commented out due to DAOS-3836.
         #if self.pool.check_files(self.hostlist_servers):
         #    self.log.error("Valid pool files were not detected on server after"
         #                   " a pool evict with %s failed to raise an "
         #                   "exception", test_param)
->>>>>>> c62528fe
         self.log.error("Test did not raise an exception with when "
                        "evicting a pool with bad param: %s", test_param)
         return False
