#!/usr/bin/python2
"""
(C) Copyright 2018-2019 Intel Corporation.

Licensed under the Apache License, Version 2.0 (the "License");
you may not use this file except in compliance with the License.
You may obtain a copy of the License at

    http://www.apache.org/licenses/LICENSE-2.0

Unless required by applicable law or agreed to in writing, software
distributed under the License is distributed on an "AS IS" BASIS,
WITHOUT WARRANTIES OR CONDITIONS OF ANY KIND, either express or implied.
See the License for the specific language governing permissions and
limitations under the License.

GOVERNMENT LICENSE RIGHTS-OPEN SOURCE SOFTWARE
The Government's rights to use, modify, reproduce, release, perform, display,
or disclose this software are subject to the terms of the Apache License as
provided in Contract No. B609815.
Any reproduction of computer software, computer software documentation, or
portions thereof marked with this legend must also reproduce the markings.
"""
from __future__ import print_function

from server_utils import ServerFailed

from apricot import TestWithServers, skipForTicket
from avocado.core.exceptions import TestFail
from test_utils_base import CallbackHandler
from test_utils_pool import TestPool
from test_utils_container import TestContainer
from pydaos.raw import DaosApiError
import ctypes


class DestroyTests(TestWithServers):
    """Tests DAOS pool removal.

    :avocado: recursive
    """

    def setUp(self):
        """Set up for destroy."""
        self.setup_start_servers = False
        super(DestroyTests, self).setUp()

    def execute_test(self, hosts, group_name, case, exception_expected=False):
        """Execute the pool destroy test.

        Args:
            hosts (list): hosts running servers serving the pool
            group_name (str): server group name
            case (str): pool description message
            exception_expected (bool, optional): is an exception expected to be
                raised when destroying the pool. Defaults to False.
        """
        # Start servers with the server group
        self.start_servers({group_name: hosts})

        # Validate the creation of a pool
        self.validate_pool_creation(hosts, group_name)

        # Validate pool destruction
        self.validate_pool_destroy(hosts, case, exception_expected)

    def validate_pool_creation(self, hosts, group_name):
        # pylint: disable=unused-argument
        """Validate the creation of a pool on the specified list of hosts.

        Args:
            hosts (list): hosts running servers serving the pool
            group_name (str): server group name
        """
        # Create a pool
        self.log.info("Create a pool")
        self.pool = TestPool(self.context, self.log)
        self.pool.get_params(self)
        self.pool.name.value = group_name
        self.pool.create()
        self.log.info("Pool UUID is %s", self.pool.uuid)

<<<<<<< HEAD
        # Commented out due to DAOS-3836.
        self.log.info(
            "Skipping calling self.pool.check_files(%s) due to DAOS-3836",
            hosts)
        # # Check that the pool was created
        # self.assertTrue(
=======
        # Commented out due to DAOS-3836. Remove pylint disable when fixed.
        ## Check that the pool was created
        #self.assertTrue(
>>>>>>> e9d818a6
        #    self.pool.check_files(hosts),
        #    "Pool data not detected on servers before destroy")

    def validate_pool_destroy(self, hosts, case, exception_expected=False):
        # pylint: disable=unused-argument
        """Validate a pool destroy.

        Args:
            hosts (list): hosts running servers serving the pool
            case (str): pool description message
            exception_expected (bool, optional): is an exception expected to be
                raised when destroying the pool. Defaults to False.
        """
        exception_detected = False
        saved_uuid = self.pool.uuid
        self.log.info("Attempting to destroy pool %s", case)
        try:
            self.pool.destroy(0)
        except TestFail as result:
            exception_detected = True
            if exception_expected:
                self.log.info(
                    "Expected exception - destroying pool %s: %s",
                    case, str(result))
            else:
                self.log.error(
                    "Unexpected exception - destroying pool %s: %s",
                    case, str(result))

        if not exception_detected and exception_expected:
            # The pool-destroy did not raise an exception as expected
            self.log.error(
                "Exception did not occur - destroying pool %s", case)

        # Restore the valid server group and check if valid pool still exists
        self.pool.uuid = saved_uuid
<<<<<<< HEAD
        # Commented out due to DAOS-3836.
        self.log.info(
            "Skipping calling self.pool.check_files(%s) due to DAOS-3836",
            hosts)
        # if exception_detected:
=======
        # Commented out due to DAOS-3836. Remove pylint disable when fixed.
        #if exception_detected:
>>>>>>> e9d818a6
        #    self.log.info(
        #        "Check pool data still exists after a failed pool destroy")
        #    self.assertTrue(
        #        self.pool.check_files(hosts),
        #        "Pool data was not detected on servers after "
        #        "failing to destroy a pool {}".format(case))
        # else:
        #    self.log.info(
        #        "Check pool data does not exist after the pool destroy")
        #    self.assertFalse(
        #        self.pool.check_files(hosts),
        #        "Pool data was detected on servers after "
        #        "destroying a pool {}".format(case))

        self.assertEqual(
            exception_detected, exception_expected,
            "No exception when deleting a pool with invalid server group")

    def test_destroy_single(self):
        """Test destroying a pool created on a single server.

        :avocado: tags=all,medium,pr
        :avocado: tags=pool,destroy,destroysingle
        """
        hostlist_servers = self.hostlist_servers[:1]
        setid = self.params.get("setname", '/run/setnames/validsetname/')

        # Attempt to destroy a pool
        self.execute_test(hostlist_servers, setid, "with a single server")

    def test_destroy_multi(self):
        """Test destroying a pool created on two servers.

        :avocado: tags=all,medium,pr
        :avocado: tags=pool,destroy,destroymutli
        """
        hostlist_servers = self.hostlist_servers[:2]
        setid = self.params.get("setname", '/run/setnames/validsetname/')

        # Attempt to destroy a pool
        self.execute_test(hostlist_servers, setid, "with multiple servers")

    def test_destroy_single_loop(self):
        """Destroy and recreate pool multiple times.

        Test destroy and recreate one right after the other multiple times
        Should fail.

        :avocado: tags=all,medium,full_regression
        :avocado: tags=pool,destroy,destroysingleloop
        """
        hostlist_servers = self.hostlist_servers[:1]

        # Start servers
        self.start_servers({self.server_group: hostlist_servers})

        counter = 0
        while counter < 10:
            counter += 1

            # Create a pool
            self.validate_pool_creation(hostlist_servers, self.server_group)

            # Attempt to destroy the pool
            self.validate_pool_destroy(
                hostlist_servers,
                "with a single server - pass {}".format(counter))

    def test_destroy_multi_loop(self):
        """Test destroy on a large (relative) number of servers.

        :avocado: tags=all,medium,full_regression
        :avocado: tags=pool,destroy,destroymutliloop
        """
        hostlist_servers = self.hostlist_servers[:6]

        # Start servers
        self.start_servers({self.server_group: hostlist_servers})

        counter = 0
        while counter < 10:
            counter += 1

            # Create a pool
            self.validate_pool_creation(hostlist_servers, self.server_group)

            # Attempt to destroy the pool
            self.validate_pool_destroy(
                hostlist_servers,
                "with multiple servers - pass {}".format(counter))

    @skipForTicket("DAOS-2739")
    def test_destroy_invalid_uuid(self):
        """Test destroying a pool uuid that doesn't exist.

        :avocado: tags=all,medium,full_regression
        :avocado: tags=pool,destroy,destroyinvaliduuid
        """
        hostlist_servers = self.hostlist_servers[:1]
        setid = self.params.get("setname", '/run/setnames/validsetname/')

        # Start servers
        self.start_servers({setid: hostlist_servers})

        # Create a pool
        self.validate_pool_creation(hostlist_servers, setid)

        # Change the pool uuid
        valid_uuid = self.pool.pool.uuid
        self.pool.pool.set_uuid_str("81ef94d7-a59d-4a5e-935b-abfbd12f2105")

        # Attempt to destroy the pool with an invalid UUID
        self.validate_pool_destroy(
            hostlist_servers,
            "with an invalid UUID {}".format(self.pool.pool.get_uuid_str()),
            True)

        # Restore th valid uuid to allow tearDown() to pass
        self.log.info(
            "Restoring the pool's valid uuid: %s", str(valid_uuid.value))
        self.pool.pool.uuid = valid_uuid

    def test_destroy_invalid_group(self):
        """Test destroying a valid pool but use the wrong server group.

        :avocado: tags=all,medium,full_regression
        :avocado: tags=pool,destroy,destroyinvalidgroup
        """
        hostlist_servers = self.hostlist_servers[:1]
        setid = self.params.get("setname", '/run/setnames/validsetname/')
        badsetid = self.params.get("setname", '/run/setnames/badsetname/')

        # Start servers
        self.start_servers({setid: hostlist_servers})

        # Create a pool
        self.validate_pool_creation(hostlist_servers, setid)

        # Change the pool server group name
        valid_group = self.pool.pool.group
        self.pool.pool.group = ctypes.create_string_buffer(badsetid)

        # Attempt to destroy the pool with an invald server group name
        self.validate_pool_destroy(
            hostlist_servers,
            "with an invalid server group name {}".format(badsetid),
            True)

        # Restore the valid pool server group name to allow tearDown() to pass
        self.log.info(
            "Restoring the pool's valid server group name: %s",
            str(valid_group.value))
        self.pool.pool.group = valid_group

    @skipForTicket("DAOS-2742")
    def test_destroy_wrong_group(self):
        """Test destroying a pool.

         Destroy a pool on group A that was created on server group B,
         should fail.

        :avocado: tags=all,medium,full_regression
        :avocado: tags=pool,destroy,destroywronggroup
        """
        group_names = [self.server_group + "_a", self.server_group + "_b"]
        group_hosts = {
            group_names[0]: self.hostlist_servers[:1],
            group_names[1]: self.hostlist_servers[1:2],
        }
        self.start_servers(group_hosts)

        self.log.info("Create a pool in server group %s", group_names[0])
        self.pool = TestPool(self.context, self.log)
        self.pool.get_params(self)
        self.pool.name.value = group_names[0]
        self.pool.create()
        self.log.info("Pool UUID is %s", self.pool.uuid)

        # Commented out due to DAOS-3836.
        # self.assertTrue(
        #    self.pool.check_files(group_hosts[group_names[0]]),
        #    "Pool UUID {} not dected in server group {}".format(
        #        self.pool.uuid, group_names[0]))
        # self.assertFalse(
        #    self.pool.check_files(group_hosts[group_names[1]]),
        #    "Pool UUID {} detected in server group {}".format(
        #        self.pool.uuid, group_names[1]))

        # Attempt to delete the pool from the wrong server group - should fail
        self.pool.pool.group = ctypes.create_string_buffer(group_names[1])
        self.validate_pool_destroy(
            group_hosts[group_names[0]],
            "{} from the wrong server group {}".format(
                self.pool.uuid, group_names[1]),
            True)

        # Attempt to delete the pool from the right server group - should pass
        self.pool.pool.group = ctypes.create_string_buffer(group_names[0])
        self.validate_pool_destroy(
            group_hosts[group_names[1]],
            "{} from the right server group {}".format(
                self.pool.uuid, group_names[0]),
            False)

    @skipForTicket("DAOS-2741")
    def test_destroy_connected(self):
        """Destroy pool with connected client.

        Test destroying a pool that has a connected client with force == false.
        Should fail.

        :avocado: tags=all,medium,pr
        :avocado: tags=pool,destroy,destroyconnected
        """
        hostlist_servers = self.hostlist_servers[:1]

        # Start servers
        self.start_servers({self.server_group: hostlist_servers})

        # Create the pool
        self.validate_pool_creation(hostlist_servers, self.server_group)

        # Connect to the pool
        self.assertTrue(
            self.pool.connect(), "Pool connect failed before destroy")

        # Destroy pool with direct API call (no disconnect)
        self.log.info("Attempting to destroy a connected pool")
        exception_detected = False
        try:
            self.pool.pool.destroy(0)
        except DaosApiError as result:
            exception_detected = True
            self.log.info(
                "Expected exception - destroying connected pool: %s",
                str(result))

        if not exception_detected:
            # The pool-destroy did not raise an exception as expected
            self.log.error(
                "Exception did not occur - destroying connected pool")

            # Prevent attempting to delete the pool in tearDown()
            self.pool.pool = None

        # Commented out due to DAOS-3836.
        # self.log.info("Check if files still exist")
        # self.assertTrue(
        #    self.pool.check_files(hostlist_servers),
        #    "Pool UUID {} should not be removed when connected".format(
        #        self.pool.uuid))

        self.assertTrue(
            exception_detected, "No exception when deleting a connected pool")

    @skipForTicket("DAOS-2741")
    def test_destroy_withdata(self):
        """Destroy Pool with data.

        Test destroy and recreate one right after the other multiple times
        Should fail.

        :avocado: tags=all,medium,pr
        :avocado: tags=pool,destroy,destroywithdata
        """
        hostlist_servers = self.hostlist_servers[:1]

        # Start servers
        self.start_servers({self.server_group: hostlist_servers})

        # Attempt to destroy the pool with an invald server group name
        self.validate_pool_creation(hostlist_servers, self.server_group)

        # Connect to the pool
        self.assertTrue(
            self.pool.connect(), "Pool connect failed before destroy")

        # Create a container
        self.container = TestContainer(self.pool)
        self.container.get_params(self)
        self.container.create()
        self.log.info(
            "Writing 4096 bytes to the container %s", self.container.uuid)
        self.container.write_objects(obj_class="OC_S1")

        # Attempt to destroy a connected pool with a container with data
        self.log.info("Attempting to destroy a connected pool with data")
        exception_detected = False
        try:
            self.pool.pool.destroy(0)
        except DaosApiError as result:
            exception_detected = True
            self.log.info(
                "Expected exception - destroying connected pool with data: %s",
                str(result))

        if not exception_detected:
            # The pool-destroy did not raise an exception as expected
            self.log.error(
                "Exception did not occur - destroying connected pool with "
                "data")

            # Prevent attempting to delete the pool in tearDown()
            self.pool.pool = None

        # Commented out due to DAOS-3836.
        # self.log.info("Check if files still exist")
        # self.assertTrue(
        #    self.pool.check_files(hostlist_servers),
        #    "Pool UUID {} should not be removed when connected".format(
        #        self.pool.uuid))

        self.assertTrue(
            exception_detected,
            "No exception when deleting a connected pool with data")

    @skipForTicket("DAOS-2742")
    def test_destroy_async(self):
        """Destroy pool asynchronously.

        Create two server groups. Perform destroy asynchronously
        Expect the destroy to work on the server group where the pool was
        created and expect the destroy pool to fail on the second server.

        :avocado: tags=all,medium,full_regression
        :avocado: tags=pool,destroy,destroyasync
        """
        # Start two server groups
        group_names = [self.server_group + "_a", self.server_group + "_b"]
        group_hosts = {
            group_names[0]: self.hostlist_servers[:1],
            group_names[1]: self.hostlist_servers[1:2]
        }
        self.start_servers(group_hosts)

        self.pool = TestPool(self.context, self.log)
        self.pool.get_params(self)
        self.pool.name.value = group_names[0]
        self.pool.create()
        self.log.info("Pool UUID is %s on server_group %s",
                      self.pool.uuid, group_names[0])

        # Commented out due to DAOS-3836.
        # # Check that the pool was created on server_group_a
        # self.assertTrue(
        #    self.pool.check_files(group_hosts[group_names[0]]),
        #    "Pool data not detected on servers before destroy")

        # Commented out due to DAOS-3836.
        # # Check that the pool was not created on server_group_b
        # self.assertFalse(
        #    self.pool.check_files(group_hosts[group_names[1]]),
        #    "Pool data detected on servers before destroy")

        # Create callback handler
        cb_handler = CallbackHandler()

        # Destroy pool on server_group_a with callback
        self.log.info("Attempting to destroy pool")
        self.pool.pool.destroy(0, cb_handler.callback)
        cb_handler.wait()
        if cb_handler.ret_code != 0:
            self.fail("destroy-pool was expected to PASS")

        # Commented out due to DAOS-3836.
        # self.assertFalse(
        #    self.pool.check_files(group_hosts[group_names[0]]),
        #    "Pool data detected on {} after destroy".format(group_names[0]))

        # Destroy pool with callback while stopping other server
        # Create new pool on server_group_a
        self.pool = TestPool(self.context, self.log)
        self.pool.get_params(self)
        self.pool.name.value = group_names[0]
        self.pool.create()
        self.log.info("Pool UUID is %s on server_group %s",
                      self.pool.uuid, group_names[0])

        # Commented out due to DAOS-3836.
        # # Check that the pool was created on server_group_a
        # self.assertTrue(
        #    self.pool.check_files(group_hosts[group_names[0]]),
        #    "Pool data not detected on servers before destroy")

        # Commented out due to DAOS-3836.
        # # Check that the pool was not created on server_group_b
        # self.assertFalse(
        #    self.pool.check_files(group_hosts[group_names[1]]),
        #    "Pool data detected on servers before destroy")

        self.log.info("Stopping one server")
        try:
            self.server_managers[1].stop()
        except ServerFailed as error:
            self.fail(
                "Error stopping daos server group '{}': {}".format(
                    group_names[1], error))

        self.log.info("Attempting to destroy pool")
        self.pool.pool.destroy(0, cb_handler.callback)
        cb_handler.wait()
        if cb_handler.ret_code != 0:
            # Avoid attempting to destroy the pool again in tearDown()
            self.pool.pool = None
            self.fail("destroy-pool was expected to PASS")

        # Commented out due to DAOS-3836.
        # self.assertFalse(
        #    self.pool.check_files(group_hosts[group_names[1]]),
        #    "Pool data detected on servers after destroy")<|MERGE_RESOLUTION|>--- conflicted
+++ resolved
@@ -65,7 +65,6 @@
         self.validate_pool_destroy(hosts, case, exception_expected)
 
     def validate_pool_creation(self, hosts, group_name):
-        # pylint: disable=unused-argument
         """Validate the creation of a pool on the specified list of hosts.
 
         Args:
@@ -80,23 +79,16 @@
         self.pool.create()
         self.log.info("Pool UUID is %s", self.pool.uuid)
 
-<<<<<<< HEAD
         # Commented out due to DAOS-3836.
         self.log.info(
             "Skipping calling self.pool.check_files(%s) due to DAOS-3836",
             hosts)
         # # Check that the pool was created
         # self.assertTrue(
-=======
-        # Commented out due to DAOS-3836. Remove pylint disable when fixed.
-        ## Check that the pool was created
-        #self.assertTrue(
->>>>>>> e9d818a6
         #    self.pool.check_files(hosts),
         #    "Pool data not detected on servers before destroy")
 
     def validate_pool_destroy(self, hosts, case, exception_expected=False):
-        # pylint: disable=unused-argument
         """Validate a pool destroy.
 
         Args:
@@ -128,16 +120,11 @@
 
         # Restore the valid server group and check if valid pool still exists
         self.pool.uuid = saved_uuid
-<<<<<<< HEAD
         # Commented out due to DAOS-3836.
         self.log.info(
             "Skipping calling self.pool.check_files(%s) due to DAOS-3836",
             hosts)
         # if exception_detected:
-=======
-        # Commented out due to DAOS-3836. Remove pylint disable when fixed.
-        #if exception_detected:
->>>>>>> e9d818a6
         #    self.log.info(
         #        "Check pool data still exists after a failed pool destroy")
         #    self.assertTrue(
