# change host names to your reserved nodes, the
# required quantity is indicated by the placeholders
hosts:
  test_servers:
<<<<<<< HEAD
    - boro-A
    - boro-B
    - boro-C
    - boro-D
    - boro-E
    - boro-F
  test_clients:
    - boro-H
=======
    - server-A
    - server-B
    - server-C
    - server-D
    - server-E
    - server-F
  test_clients:
    - client-H
>>>>>>> c62528fe
timeout: 120
server_config:
  name: daos_server
  servers:
    targets: 8
pool:
  createmode:
    mode: 511
  createset:
    name: daos_server
  createsize:
    scm_size: 16777216
testparams:
  ranks:
    rank_to_kill: 0<|MERGE_RESOLUTION|>--- conflicted
+++ resolved
@@ -2,16 +2,6 @@
 # required quantity is indicated by the placeholders
 hosts:
   test_servers:
-<<<<<<< HEAD
-    - boro-A
-    - boro-B
-    - boro-C
-    - boro-D
-    - boro-E
-    - boro-F
-  test_clients:
-    - boro-H
-=======
     - server-A
     - server-B
     - server-C
@@ -20,7 +10,6 @@
     - server-F
   test_clients:
     - client-H
->>>>>>> c62528fe
 timeout: 120
 server_config:
   name: daos_server
