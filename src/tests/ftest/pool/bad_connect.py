--- conflicted
+++ resolved
@@ -25,61 +25,27 @@
 
 import traceback
 import ctypes
-<<<<<<< HEAD
-from pydaos.raw import DaosPool, DaosApiError, RankList
+from pydaos.raw import RankList
+from avocado.core.exceptions import TestFail
 from apricot import TestWithServers, skipForTicket
+from test_utils_pool import TestPool
 
 
 class BadConnectTest(TestWithServers):
     """Test pool connect.
 
-=======
-from pydaos.raw import RankList
-from avocado.core.exceptions import TestFail
-from apricot import TestWithServers, skipForTicket
-from test_utils_pool import TestPool
-
-class BadConnectTest(TestWithServers):
-    """
->>>>>>> e9d818a6
     Tests pool connect calls passing NULL and otherwise inappropriate
     parameters.  This can't be done with daosctl, need to use the python API.
 
     :avocado: recursive
     """
-<<<<<<< HEAD
 
-    # start servers, establish file locations, etc.
-    def setUp(self):
-        """Set up each test case."""
-        super(BadConnectTest, self).setUp()
-
-        # NULL is causing connect to blow up so skip that test for now
-        uuidlist = self.params.get("uuid", '/run/connecttests/UUID/*/')
-        connectuuid = uuidlist[0]
-        if connectuuid == 'NULLPTR':
-            self.cancel("skipping null pointer test until DAOS-1781 is fixed")
-
-=======
->>>>>>> e9d818a6
     @skipForTicket("DAOS-3819")
     def test_connect(self):
         """Pass bad parameters to pool connect.
 
         :avocado: tags=all,pool,full_regression,tiny,badconnect
         """
-<<<<<<< HEAD
-        # parameters used in pool create
-        createmode = self.params.get("mode", '/run/connecttests/createmode/')
-        createuid = self.params.get("uid", '/run/connecttests/uids/createuid/')
-        creategid = self.params.get("gid", '/run/connecttests/gids/creategid/')
-        createsetid = self.params.get("setname",
-                                      '/run/connecttests/setnames/createset/')
-        createsize = self.params.get("size",
-                                     '/run/connecttests/psize/createsize/')
-
-=======
->>>>>>> e9d818a6
         # Accumulate a list of pass/fail indicators representing what is
         # expected for each parameter then "and" them to determine the
         # expected result of the test
@@ -117,9 +83,10 @@
         pgroup = ctypes.create_string_buffer(0)
         # initialize a python pool object then create the underlying
         # daos storage
-        self.pool = TestPool(self.context, dmg_command=self.get_dmg_command())
+        self.pool = TestPool(self.context, dmg=self.server_managers[0].dmg)
         self.pool.get_params(self)
         self.pool.create()
+
         # save this uuid since we might trash it as part of the test
         ctypes.memmove(puuid, self.pool.pool.uuid, 16)
 
