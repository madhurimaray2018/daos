#!/usr/bin/python
'''
  (C) Copyright 2018-2020 Intel Corporation.

  Licensed under the Apache License, Version 2.0 (the "License");
  you may not use this file except in compliance with the License.
  You may obtain a copy of the License at

     http://www.apache.org/licenses/LICENSE-2.0

  Unless required by applicable law or agreed to in writing, software
  distributed under the License is distributed on an "AS IS" BASIS,
  WITHOUT WARRANTIES OR CONDITIONS OF ANY KIND, either express or implied.
  See the License for the specific language governing permissions and
  limitations under the License.

  GOVERNMENT LICENSE RIGHTS-OPEN SOURCE SOFTWARE
  The Governments rights to use, modify, reproduce, release, perform, display,
  or disclose this software are subject to the terms of the Apache License as
  provided in Contract No. B609815.
  Any reproduction of computer software, computer software documentation, or
  portions thereof marked with this legend must also reproduce the markings.
'''
from __future__ import print_function
import traceback

from apricot import TestWithServers
import check_for_pool
from pydaos.raw import DaosPool, DaosContainer, DaosApiError
<<<<<<< HEAD
=======
from test_utils_pool import TestPool
>>>>>>> e9d818a6


class GlobalHandle(TestWithServers):
    """
    This class contains tests to verify the ability to share pool
    handles amoung processes.
    :avocado: recursive
    """

    def tearDown(self):
        """Tear down after each test case."""
        try:
            super(GlobalHandle, self).tearDown()
        finally:
            # really make sure everything is gone
            check_for_pool.cleanup_pools(self.hostlist_servers)

    def check_handle(self, buf_len, iov_len, buf, uuidstr, rank):
        """
        This gets run in a child process and verifyes the global
        handle can be turned into a local handle in another process.
        """

        pool = DaosPool(self.context)
        pool.set_uuid_str(uuidstr)
        pool.set_svc(rank)
        pool.group = "daos_server"

        # note that the handle is stored inside the pool as well
        dummy_local_handle = pool.global2local(iov_len, buf_len, buf)

        # perform some operations that will use the new handle
        pool.pool_query()
        container = DaosContainer(self.context)
        container.create(pool.handle)

    def test_global_handle(self):
        """
        Test ID: DAO

        Test Description: Use a pool handle in another process.

        :avocado: tags=all,pool,pr,tiny,poolglobalhandle
        """
        # initialize a python pool object then create the underlying
        # daos storage
        self.pool = TestPool(self.context, dmg_command=self.get_dmg_command())
        self.pool.get_params(self)
        self.pool.create()

<<<<<<< HEAD
        try:

            # use the uid/gid of the user running the test, these should
            # be perfectly valid
            createuid = os.geteuid()
            creategid = os.getegid()

            # parameters used in pool create that are in yaml
            createmode = self.params.get("mode", '/run/testparams/createmode/')
            createsetid = self.params.get("setname",
                                          '/run/testparams/createset/')
            createsize = self.params.get("size", '/run/testparams/createsize/')

            # initialize a python pool object then create the underlying
            # daos storage
            self.pool = DaosPool(self.context)
            self.pool.create(
                createmode, createuid, creategid, createsize, createsetid, None)
            self.pool.connect(1 << 1)
=======
        self.pool.connect()
>>>>>>> e9d818a6

        try:
            # create a container just to make sure handle is good
            self.container = DaosContainer(self.context)
            self.container.create(self.pool.pool.handle)

            # create a global handle
            iov_len, buf_len, buf = self.pool.pool.local2global()

            # this should work in the future but need on-line server addition
            # arg_list = (buf_len, iov_len, buf, pool.get_uuid_str(), 0)
            # p = Process(target=check_handle, args=arg_list)
            # p.start()
            # p.join()
            # for now verifying global handle in the same process which is not
            # the intended use case
            self.check_handle(buf_len, iov_len, buf,
                              self.pool.pool.get_uuid_str(), 0)

        except DaosApiError as excep:
            print(excep)
            print(traceback.format_exc())
            self.fail("Expecting to pass but test has failed.\n")<|MERGE_RESOLUTION|>--- conflicted
+++ resolved
@@ -24,19 +24,18 @@
 from __future__ import print_function
 import traceback
 
-from apricot import TestWithServers
 import check_for_pool
 from pydaos.raw import DaosPool, DaosContainer, DaosApiError
-<<<<<<< HEAD
-=======
-from test_utils_pool import TestPool
->>>>>>> e9d818a6
+from pool_test_base import PoolTestBase
 
 
-class GlobalHandle(TestWithServers):
-    """
-    This class contains tests to verify the ability to share pool
-    handles amoung processes.
+class GlobalHandle(PoolTestBase):
+    # pylint: disable=too-many-ancestors
+    """Pool global handle test cases.
+
+    This class contains tests to verify the ability to share pool handles amoung
+    processes.
+
     :avocado: recursive
     """
 
@@ -49,11 +48,11 @@
             check_for_pool.cleanup_pools(self.hostlist_servers)
 
     def check_handle(self, buf_len, iov_len, buf, uuidstr, rank):
-        """
+        """Check the pool global handle.
+
         This gets run in a child process and verifyes the global
         handle can be turned into a local handle in another process.
         """
-
         pool = DaosPool(self.context)
         pool.set_uuid_str(uuidstr)
         pool.set_svc(rank)
@@ -68,8 +67,7 @@
         container.create(pool.handle)
 
     def test_global_handle(self):
-        """
-        Test ID: DAO
+        """Test ID: DAOS-XXXX.
 
         Test Description: Use a pool handle in another process.
 
@@ -77,33 +75,9 @@
         """
         # initialize a python pool object then create the underlying
         # daos storage
-        self.pool = TestPool(self.context, dmg_command=self.get_dmg_command())
-        self.pool.get_params(self)
+        self.create_test_pool()
         self.pool.create()
-
-<<<<<<< HEAD
-        try:
-
-            # use the uid/gid of the user running the test, these should
-            # be perfectly valid
-            createuid = os.geteuid()
-            creategid = os.getegid()
-
-            # parameters used in pool create that are in yaml
-            createmode = self.params.get("mode", '/run/testparams/createmode/')
-            createsetid = self.params.get("setname",
-                                          '/run/testparams/createset/')
-            createsize = self.params.get("size", '/run/testparams/createsize/')
-
-            # initialize a python pool object then create the underlying
-            # daos storage
-            self.pool = DaosPool(self.context)
-            self.pool.create(
-                createmode, createuid, creategid, createsize, createsetid, None)
-            self.pool.connect(1 << 1)
-=======
         self.pool.connect()
->>>>>>> e9d818a6
 
         try:
             # create a container just to make sure handle is good
