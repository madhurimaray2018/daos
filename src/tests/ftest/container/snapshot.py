--- conflicted
+++ resolved
@@ -25,15 +25,8 @@
 import traceback
 import random
 from apricot import TestWithServers
-<<<<<<< HEAD
 from general_utils import get_random_string
-from pydaos.raw import (DaosPool, DaosContainer, DaosSnapshot,
-                        DaosApiError, c_uuid_to_str)
-=======
-from pydaos.raw import (DaosContainer, DaosSnapshot, DaosApiError,
-                        c_uuid_to_str)
-
->>>>>>> 5f4b3561
+from pydaos.raw import DaosContainer, DaosSnapshot, DaosApiError, c_uuid_to_str
 
 
 class Snapshot(TestWithServers):
@@ -65,7 +58,7 @@
 
         # initialize a python pool object then create the underlying
         # daos storage and connect to it
-        self.prepare_pool()
+        self.add_pool()
 
         try:
             # create a container
@@ -150,13 +143,8 @@
         return status
 
     def test_snapshot_negativecases(self):
-<<<<<<< HEAD
         """Snapshot netagive test cases.
 
-=======
-        # pylint: disable=no-member
-        """
->>>>>>> 5f4b3561
         Test ID: DAOS-1390 Verify snap_create bad parameter behavior.
                  DAOS-1322 Create a new container, verify snapshot state.
                            as expected for a brand new container.
@@ -198,11 +186,6 @@
         dkey = self.params.get("dkey", '/run/snapshot/*', default="dkey")
         data_size = self.params.get("test_datasize",
                                     '/run/snapshot/*', default=150)
-<<<<<<< HEAD
-=======
-        rand_str = lambda n: ''.join([random.choice(string.lowercase)
-                                      for i in range(n)])
->>>>>>> 5f4b3561
         thedata = "--->>>Happy Daos Snapshot-Create Negative Testing " + \
                   "<<<---" + get_random_string(random.randint(1, data_size))
         try:
@@ -345,14 +328,9 @@
                           test_data[ind]["tst_data"])
 
     def test_snapshots(self):
-<<<<<<< HEAD
         # pylint: disable=too-many-locals
         """Snapshot test cases.
 
-=======
-        # pylint: disable=no-member
-        """
->>>>>>> 5f4b3561
         Test ID: DAOS-1386 Test container SnapShot information
                  DAOS-1371 Test list snapshots
                  DAOS-1395 Test snapshot destroy
@@ -390,11 +368,6 @@
                                     '/run/snapshot/*', default=150)
         snapshot_loop = self.params.get("num_of_snapshot",
                                         '/run/snapshot/*', default=3)
-<<<<<<< HEAD
-=======
-        rand_str = lambda n: ''.join([random.choice(string.lowercase)
-                                      for i in range(n)])
->>>>>>> 5f4b3561
         #
         # Test loop for creat, modify and snapshot object in the DAOS container.
         #
@@ -416,16 +389,10 @@
                 self.container.commit_tx(tx_handle)
                 obj.close()
             except DaosApiError as error:
-<<<<<<< HEAD
                 self.fail(
                     "##(1)Test failed during the initial object write: "
                     "{}".format(str(error)))
             # Take a snapshot of the container
-=======
-                self.fail("##(1)Test failed during the initial object "
-                          "write: {}".format(str(error)))
-            #Take a snapshot of the container
->>>>>>> 5f4b3561
             snapshot = DaosSnapshot(self.context)
             snapshot.create(self.container.coh, tx_handle)
             self.log.info("==Wrote an object and created a snapshot")
@@ -497,19 +464,11 @@
             self.log.info("  ==After %s additional commits the snapshot is "
                           "still available", num_transactions)
 
-<<<<<<< HEAD
         # (5)Verify the snapshots data
         for index, data in enumerate(test_data):
             ss_number = index + 1
             self.log.info(
                 "=(5.%s)Verify the snapshot number %s:", ss_number, ss_number)
-=======
-        #(5)Verify the snapshots data
-        for ind, _ in enumerate(test_data):
-            ss_number = ind + 1
-            self.log.info("=(5.%s)Verify the snapshot number %s:"
-                          , ss_number, ss_number)
->>>>>>> 5f4b3561
             self.display_snapshot_test_data(test_data, ss_number)
             coh = data["coh"]
             epoch = data["container_epoch"]
