#!/usr/bin/python
"""
  (C) Copyright 2020 Intel Corporation.

  Licensed under the Apache License, Version 2.0 (the "License");
  you may not use this file except in compliance with the License.
  You may obtain a copy of the License at

     http://www.apache.org/licenses/LICENSE-2.0

  Unless required by applicable law or agreed to in writing, software
  distributed under the License is distributed on an "AS IS" BASIS,
  WITHOUT WARRANTIES OR CONDITIONS OF ANY KIND, either express or implied.
  See the License for the specific language governing permissions and
  limitations under the License.

  GOVERNMENT LICENSE RIGHTS-OPEN SOURCE SOFTWARE
  The Government's rights to use, modify, reproduce, release, perform, display,
  or disclose this software are subject to the terms of the Apache License as
  provided in Contract No. B609815.
  Any reproduction of computer software, computer software documentation, or
  portions thereof marked with this legend must also reproduce the markings.
"""
import os
import random
from avocado.utils import process

from apricot import TestWithServers
<<<<<<< HEAD
from command_utils import ExecutableCommand
from command_utils_base import \
    BasicParameter, CommandFailure, FormattedParameter

=======
from command_utils import ExecutableCommand, CommandFailure, FormattedParameter
from command_utils import BasicParameter
from test_utils_pool import TestPool
>>>>>>> 474ac60a

class IoConfGen(ExecutableCommand):
    """Define an object for the daos_gen_io_conf and daos_run_io_conf commands.

    :avocado: recursive
    """

    def __init__(self, path="", env=None):
        """Create a ExecutableCommand object.

        Uses Avocado's utils.process module to run a command str provided.

        Args:
            command (str): string of the command to be executed.
            path (str, optional): path to location of command binary file.
                Defaults to ""
        """
        super(IoConfGen, self).__init__("/run/gen_io_conf/*",
                                        "daos_gen_io_conf", path)
        self.verbose = True
        self.env = env
        self.ranks = FormattedParameter("-g {}")
        self.targets = FormattedParameter("-t {}")
        self.obj_num = FormattedParameter("-o {}")
        self.akeys = FormattedParameter("-a {}")
        self.dkeys = FormattedParameter("-d {}")
        self.record_size = FormattedParameter("-s {}")
        self.obj_class = FormattedParameter("-O {}")
        self.filename = BasicParameter(None, "testfile")

    def run_conf(self):
        """Run the daos_run_io_conf command as a foreground process.

        Raises:
            CommandFailure: if there is an error running the command

        """
        command = " ".join([os.path.join(self._path, "daos_run_io_conf"),
                            self.filename.value])
        kwargs = {
            "cmd": command,
            "timeout": self.timeout,
            "verbose": self.verbose,
            "allow_output_check": "combined",
            "shell": True,
            "env": self.env,
            "sudo": self.sudo,
        }
        try:
            # Block until the command is complete or times out
            return process.run(**kwargs)

        except process.CmdError as error:
            # Command failed or possibly timed out
            msg = "Error occurred running '{}': {}".format(command, error)
            self.log.error(msg)
            raise CommandFailure(msg)


def gen_unaligned_io_conf(record_size, filename="testfile"):
    """Generate the data-set file based on record size.

    Args:
        record_size(Number): Record Size to fill the data.
        filename (string): Filename (with/without path) for
                           creating the data set.
    """
    rand_ofs_end = random.randint(1, record_size - 1)
    rand_ofs_start = rand_ofs_end - 1
    file_data = (
        "test_lvl daos",
        "dkey dkey_0",
        "akey akey_0",
        "iod_size 1",
        "pool --query",
        "update --tx 0 --recx \"[0, {}]045\"".format(record_size),
        "update --tx 1 --recx \"[{}, {}]123\""
        .format(rand_ofs_start, rand_ofs_end),
        "fetch  --tx 1 -v --recx \"[0, {0}]045 [{0}, {1}]123 [{1}, {2}]045\""
        .format(rand_ofs_start, rand_ofs_end, record_size),
        "pool --query")

    try:
        file_hd = open(filename, "w+")
        file_hd.write("\n".join(file_data))
        file_hd.close()
    except Exception as error:
        raise error


class IoConfTestBase(TestWithServers):
    """Base rebuild test class.

    :avocado: recursive
    """

    def execute_io_conf_run_test(self):
        """Execute the rebuild test steps."""
        self.add_pool(create=False)
        pool_env = {"POOL_SCM_SIZE": "{}".format(self.pool.scm_size)}
        io_conf = IoConfGen(os.path.join(self.prefix, "bin"), env=pool_env)
        io_conf.get_params(self)
        io_conf.run()
        # Run test file using daos_run_io_conf
        io_conf.run_conf()

    def unaligned_io(self):
        """Execute the unaligned IO test steps."""
        total_sizes = self.params.get("sizes", "/run/datasize/*")
        # Setup the pool
        self.add_pool(create=False)
        pool_env = {"POOL_SCM_SIZE": "{}".format(self.pool.scm_size)}
        io_conf = IoConfGen(os.path.join(self.prefix, "bin"), env=pool_env)
        io_conf.get_params(self)
        for record_size in total_sizes:
            print("Start test for record size = {}".format(record_size))
            # Create unaligned test data set
            gen_unaligned_io_conf(record_size)
            # Run test file using daos_run_io_conf
            io_conf.run_conf()<|MERGE_RESOLUTION|>--- conflicted
+++ resolved
@@ -26,16 +26,10 @@
 from avocado.utils import process
 
 from apricot import TestWithServers
-<<<<<<< HEAD
 from command_utils import ExecutableCommand
 from command_utils_base import \
     BasicParameter, CommandFailure, FormattedParameter
 
-=======
-from command_utils import ExecutableCommand, CommandFailure, FormattedParameter
-from command_utils import BasicParameter
-from test_utils_pool import TestPool
->>>>>>> 474ac60a
 
 class IoConfGen(ExecutableCommand):
     """Define an object for the daos_gen_io_conf and daos_run_io_conf commands.
