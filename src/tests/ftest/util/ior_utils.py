#!/usr/bin/python
"""
(C) Copyright 2018-2019 Intel Corporation.

Licensed under the Apache License, Version 2.0 (the "License");
you may not use this file except in compliance with the License.
You may obtain a copy of the License at

    http://www.apache.org/licenses/LICENSE-2.0

Unless required by applicable law or agreed to in writing, software
distributed under the License is distributed on an "AS IS" BASIS,
WITHOUT WARRANTIES OR CONDITIONS OF ANY KIND, either express or implied.
See the License for the specific language governing permissions and
limitations under the License.

GOVERNMENT LICENSE RIGHTS-OPEN SOURCE SOFTWARE
The Government's rights to use, modify, reproduce, release, perform, display,
or disclose this software are subject to the terms of the Apache License as
provided in Contract No. B609815.
Any reproduction of computer software, computer software documentation, or
portions thereof marked with this legend must also reproduce the markings.
"""
from __future__ import print_function

import os
import shutil
import subprocess
import json


class IorFailed(Exception):
    """Raise if Ior failed"""

<<<<<<< HEAD
def build_ior(basepath):
    from git import Repo
    """ Pulls the DAOS branch of IOR and builds it """

    home = os.path.expanduser("~")
    repo = os.path.abspath(home + "/ior-hpc")

    # check if there is pre-existing ior repo.
    if os.path.isdir(repo):
        shutil.rmtree(repo)

    with open(os.path.join(basepath, ".build_vars.json")) as afile:
        build_paths = json.load(afile)
    daos_dir = build_paths['PREFIX']

    try:
        # pulling daos branch of IOR
        Repo.clone_from("https://github.com/daos-stack/ior-hpc.git", repo,
                        branch='daos')

        cd_cmd = 'cd ' + repo
        bootstrap_cmd = cd_cmd + ' && ./bootstrap '
        configure_cmd = (
                cd_cmd +
                ' && ./configure --prefix={0} --with-daos={0}'.format(daos_dir))
        make_cmd = cd_cmd + ' &&  make install'

        # building ior
        subprocess.check_call(bootstrap_cmd, shell=True)
        subprocess.check_call(configure_cmd, shell=True)
        subprocess.check_call(make_cmd, shell=True)

    except subprocess.CalledProcessError as error:
        print("<IorBuildFailed> Exception occurred: {0}".format(str(error)))
        raise IorFailed("IOR Build process Failed")


def get_ior_cmd(ior_flags=None, iteration=1, block_size=None,
                transfer_size=None, pool_uuid="`uuidgen`",
                svc_list=None, object_class=None, cont_uuid="`uuidgen`",
                seg_count=1, chunk_size=1048576, display_output=True,
                logfile=None, duration=0, mode="DAOS"):
    """ Create Ior command line.

    Function Arguments
    ior_flags      --all ior specific flags
    iteration      --number of iterations for ior run
    block_size     --contiguous bytes to write per task
    transfer_size  --size of transfer in bytes
    pool_uuid      --Daos Pool UUID
    svc_list       --Daos Pool SVCL
    object_class   --object class
    basepath       --Daos basepath
    cont_uuid       -- Container UUID
    seg_count      --segment count
    chunk_size      --chunk size
    display_output --print IOR output on console.
    duration        --max time in minutes executing repeated test
    type            --"DAOS" or "MPIIO"
=======
def get_ior_cmd(ior_flags, iteration, block_size, transfer_size, pool_uuid,
                svc_list, record_size, stripe_size, stripe_count, async_io,
                object_class, basepath, hostfile, proc_per_node=1, seg_count=1,
                filename="`uuidgen`"):
    """
    Builds an IOR command given a set of input parameters, returns the command
    as a string.  Some refactoring with run_ior will be done at a later date.
    Consider this a WIP.
>>>>>>> 4288b8c5
    """
    if mode == "DAOS":
        ior_cmd = " ior {} -s {} -i {} -a DAOS -b {} -t {} --daos.pool {} " \
                  "--daos.svcl {} --daos.cont {} --daos.chunk_size {} " \
                  "--daos.destroy " \
                  "--daos.oclass {} -T {}".format(
                                                  ior_flags, seg_count,
                                                  iteration,
                                                  block_size, transfer_size,
                                                  pool_uuid, svc_list,
                                                  cont_uuid,
                                                  chunk_size, object_class,
                                                  duration)
    elif mode == "MPIIO":
        env_d = {"DAOS_POOl": pool_uuid,
                 "DAOS_SVCL": svc_list,
                 "DAOS_SINGLETON_CLI": 1,
                 "FI_PSM2_DISCONNECT": 1}
        env = ";".join(["export {}={}".format(key, value)
                        for key, value in env_d.iteritems()])
        ior_cmd = env + " ior {} -a MPIIO -i {} -t {} -b {}".format(
            ior_flags, iteration, transfer_size, block_size)
    else:
        raise IorFailed("Failed to create a valid cmdline")
    if logfile is not None:
        ior_cmd = ior_cmd + " " + "2>&1 | tee {}".format(logfile)
    if display_output:
        print("<<IOR {} cmdline >>: {}".format(mode, ior_cmd))

    return str(ior_cmd)


def run_ior_daos(client_file, ior_flags, iteration, block_size, transfer_size,
                 pool_uuid, svc_list, object_class, basepath, client_processes,
                 cont_uuid="`uuidgen`", seg_count=1, chunk_size=1048576,
                 display_output=True):
    """ Running Ior tests
        Function Arguments
        client_file    --client file holding client hostname and slots
        ior_flags      --all ior specific flags
        iteration      --number of iterations for ior run
        block_size     --contiguous bytes to write per task
        transfer_size  --size of transfer in bytes
        pool_uuid      --Daos Pool UUID
        svc_list       --Daos Pool SVCL
        object_class   --object class
        basepath       --Daos basepath
        client_processes          --number of client processes
        cont_uuid       -- Container UUID
        seg_count      --segment count
        chunk_size      --chunk size
        display_output --print IOR output on console.
    """
    with open(os.path.join(basepath, ".build_vars.json")) as afile:
        build_paths = json.load(afile)
    orterun_bin = os.path.join(build_paths["OMPI_PREFIX"], "bin/orterun")
    attach_info_path = basepath + "/install/tmp"
    try:

        ior_cmd = orterun_bin + " -np {} --hostfile {} --map-by node " \
                                " -x DAOS_SINGLETON_CLI=1 -x CRT_ATTACH_INFO_PATH={} " \
                                " ior {} -s {} -i {} -a DAOS -b {} -t {} --daos.pool {} " \
                                " --daos.svcl {} --daos.cont {} --daos.destroy " \
                                "--daos.chunk_size {} --daos.oclass {} " \
            .format(client_processes, client_file, attach_info_path,
                    ior_flags, seg_count, iteration, block_size,
                    transfer_size, pool_uuid, svc_list, cont_uuid,
                    chunk_size, object_class)
        if display_output:
            print("ior_cmd: {}".format(ior_cmd))

        process = subprocess.Popen(ior_cmd, stdout=subprocess.PIPE, shell=True)
        while True:
            output = process.stdout.readline()
            if output == '' and process.poll() is not None:
                break
            if output and display_output:
                print(output.strip())
        if process.poll() != 0:
            raise IorFailed("IOR Run process Failed with non zero exit code:{}"
                            .format(process.poll()))

    except (OSError, ValueError) as error:
        print("<IorRunFailed> Exception occurred: {0}".format(str(error)))
        raise IorFailed("IOR Run process Failed")


def run_ior_mpiio(basepath, mpichinstall, pool_uuid, svcl, np, hostfile,
                  ior_flags, iteration, transfer_size, block_size,
                  display_output=True):
    """
        Running IOR over mpich
        basepath       --Daos basepath
        mpichinstall   --location of installed mpich
        pool_uuid      --Daos Pool UUID
        svcl           --Daos Pool SVCL
        np             --number of client processes
        hostfile       --client file holding client hostname and slots
        ior_flags      --all ior specific flags
        iteration      --number of iterations for ior run
        block_size     --contiguous bytes to write per task
        transfer_size  --size of transfer in bytes
        display_output --print IOR output on console.
    """
    try:
        env_variables = [
            "export CRT_ATTACH_INFO_PATH={}/install/tmp/".format(basepath),
            "export DAOS_POOL={}".format(pool_uuid),
            "export MPI_LIB=''",
            "export DAOS_SVCL={}".format(svcl),
            "export DAOS_SINGLETON_CLI=1",
            "export FI_PSM2_DISCONNECT=1"]

        run_cmd = (
                env_variables[0] + ";" + env_variables[1] + ";" +
                env_variables[2] + ";" + env_variables[3] + ";" +
                env_variables[4] + ";" + env_variables[5] + ";" +
                mpichinstall + "/mpirun -np {0} --hostfile {1} "
                               "/home/standan/mpiio/ior/build/src/ior -a MPIIO {2} -i {3} "
                               "-t {4} -b {5} -o daos:testFile".format(np,
                                                                       hostfile,
                                                                       ior_flags,
                                                                       iteration,
                                                                       transfer_size,
                                                                       block_size))

        if display_output:
            print("run_cmd: {}".format(run_cmd))

        process = subprocess.Popen(run_cmd, stdout=subprocess.PIPE,
                                   shell=True)
        while True:
            output = process.stdout.readline()
            if output == '' and process.poll() is not None:
                break
            if output and display_output:
                print(output.strip())
        if process.poll() != 0:
            raise IorFailed("IOR Run process failed with non zero exit "
                            "code: {}".format(process.poll()))

    except (OSError, ValueError) as excep:
        print("<IorRunFailed> Exception occurred: {0}".format(str(excep)))
        raise IorFailed("IOR Run process Failed")

# Enable this whenever needs to check
# if the script is functioning normally.
# if __name__ == "__main__":
#    IorBuild()<|MERGE_RESOLUTION|>--- conflicted
+++ resolved
@@ -24,60 +24,214 @@
 from __future__ import print_function
 
 import os
-import shutil
 import subprocess
 import json
 
 
 class IorFailed(Exception):
-    """Raise if Ior failed"""
-
-<<<<<<< HEAD
-def build_ior(basepath):
-    from git import Repo
-    """ Pulls the DAOS branch of IOR and builds it """
-
-    home = os.path.expanduser("~")
-    repo = os.path.abspath(home + "/ior-hpc")
-
-    # check if there is pre-existing ior repo.
-    if os.path.isdir(repo):
-        shutil.rmtree(repo)
-
-    with open(os.path.join(basepath, ".build_vars.json")) as afile:
-        build_paths = json.load(afile)
-    daos_dir = build_paths['PREFIX']
-
-    try:
-        # pulling daos branch of IOR
-        Repo.clone_from("https://github.com/daos-stack/ior-hpc.git", repo,
-                        branch='daos')
-
-        cd_cmd = 'cd ' + repo
-        bootstrap_cmd = cd_cmd + ' && ./bootstrap '
-        configure_cmd = (
-                cd_cmd +
-                ' && ./configure --prefix={0} --with-daos={0}'.format(daos_dir))
-        make_cmd = cd_cmd + ' &&  make install'
-
-        # building ior
-        subprocess.check_call(bootstrap_cmd, shell=True)
-        subprocess.check_call(configure_cmd, shell=True)
-        subprocess.check_call(make_cmd, shell=True)
-
-    except subprocess.CalledProcessError as error:
-        print("<IorBuildFailed> Exception occurred: {0}".format(str(error)))
-        raise IorFailed("IOR Build process Failed")
-
-
-def get_ior_cmd(ior_flags=None, iteration=1, block_size=None,
-                transfer_size=None, pool_uuid="`uuidgen`",
-                svc_list=None, object_class=None, cont_uuid="`uuidgen`",
-                seg_count=1, chunk_size=1048576, display_output=True,
-                logfile=None, duration=0, mode="DAOS"):
-    """ Create Ior command line.
+    """Raise if Ior failed."""
+
+
+class IorParam():
+    """Defines a object representing a single IOR command line parameter."""
+
+    def __init__(self, str_format, default=None):
+        """Create a IorParam object.
+
+        Args:
+            str_format (str): format string used to convert the value into an
+                ior command line argument string
+            default (object): default value for the param
+        """
+        self.str_format = str_format
+        self.default = default
+        self.value = default
+
+    def __str__(self):
+        """Return a IorParam object as a string.
+
+        Returns:
+            str: if defined, the IOR parameter, otherwise an empty string
+
+        """
+        if isinstance(self.default, bool) and self.value:
+            return self.str_format
+        elif not isinstance(self.default, bool) and self.value:
+            return self.str_format.format(self.value)
+        else:
+            return ""
+
+    def set_yaml_value(self, name, test, path="/run/ior/*"):
+        """Set the value of the parameter using the test's yaml file value.
+
+        Args:
+            name (str): name associated with the value in the yaml file
+            test (Test): avocado Test object
+            path (str, optional): yaml namespace. Defaults to "/run/ior/*".
+
+        """
+        self.value = test.params.get(name, path, self.default)
+
+
+class IorCommand():
+    """Defines a object representing a IOR command."""
+
+    def __init__(self):
+        """Create an IorCommand object."""
+        self.flags = IorParam("{}")                 # IOR flags
+        self.api = IorParam("-a {}", "DAOS")        # API for I/O
+        self.block_size = IorParam("-b {}")         # bytes to write per task
+        self.test_delay = IorParam("-d {}")         # sec delay between reps
+        self.script = IorParam("-f {}")             # test script name
+        self.signatute = IorParam("-G {}")          # set value for rand seed
+        self.repetitions = IorParam("-i {}")        # number of repetitions
+        self.outlier_threshold = IorParam("-j {}")  # warn if N sec from mean
+        self.alignment = IorParam("-J {}")          # HDF5 alignment in bytes
+        self.data_packet_type = IorParam("-l {}")   # type of packet created
+        self.memory_per_node = IorParam("-M {}")    # hog memory on the node
+        self.num_tasks = IorParam("-N {}")          # number of tasks
+        self.test_file = IorParam("-o {}")          # full name for test
+        self.directives = IorParam("-O {}")         # IOR directives
+        self.task_offset = IorParam("-Q {}")        # for -C & -Z read tests
+        self.segment_count = IorParam("-s {}")      # number of segments
+        self.transfer_size = IorParam("-t {}")      # bytes to transfer
+        self.max_duration = IorParam("-T {}")       # max mins executing test
+        self.daos_pool = IorParam("--daos.pool {}")             # pool uuid
+        self.daos_svcl = IorParam("--daos.svcl {}")             # pool SVCL
+        self.daos_cont = IorParam("--daos.cont {}")             # cont uuid
+        self.daos_destroy = IorParam("--daos.destroy", True)    # destroy cont
+        self.daos_group = IorParam("--daos.group {}")           # server group
+        self.daos_chunk = IorParam("--daos.chunk_size {}", 1048576)
+        self.daos_oclass = IorParam("--daos.oclass {}")         # object class
+
+    def __str__(self):
+        """Return a IorCommand object as a string.
+
+        Returns:
+            str: the ior command with all the defined parameters
+
+        """
+        params = []
+        for value in self.__dict__.values():
+            value_str = str(value)
+            if value_str != "":
+                params.append(value_str)
+        return " ".join(["ior"] + sorted(params))
+
+    def set_params(self, test, path="/run/ior/*"):
+        """Set values for all of the ior command params using a yaml file.
+
+        Args:
+            test (Test): avocado Test object
+            path (str, optional): yaml namespace. Defaults to "/run/ior/*".
+
+        """
+        for name, ior_param in self.__dict__.items():
+            ior_param.set_yaml_value(name, test, path)
+
+    def get_launch_command(self, basepath, processes, hostfile):
+        """Get the process launch command used to run IOR.
+
+        Args:
+            basepath (str): DAOS base path
+            processes (int): number of host processes
+            hostfile (str): file defining host names and slots
+
+        Raises:
+            IorFailed: if an error occured building the IOR command
+
+        """
+        with open(os.path.join(basepath, ".build_vars.json")) as afile:
+            build_paths = json.load(afile)
+        attach_info_path = os.path.join(basepath, "install/tmp")
+
+        # # Verify required params are defined
+        # for name in ("daos_pool", "daos_cont", "daos_svcl"):
+        #     value = getattr(self, name)
+        #     if str(value) == "":
+        #         raise IorFailed("Missing required {} param".format(name))
+
+        if self.api.value == "MPIIO":
+            env = {
+                "CRT_ATTACH_INFO_PATH": attach_info_path,
+                "DAOS_POOL": str(self.daos_pool),
+                "MPI_LIB": "",
+                "DAOS_SVCL": str(self.daos_svcl),
+                "DAOS_SINGLETON_CLI": 1,
+                "FI_PSM2_DISCONNECT": 1,
+            }
+            export_cmd = [
+                "export {}={}".format(key, val) for key, val in env.items()]
+            mpirun_cmd = [
+                os.path.join(build_paths["OMPI_PREFIX"], "bin/mpirun"),
+                "-np {}".format(processes),
+                "--hostfile {}".format(hostfile),
+            ]
+            command = " ".join(mpirun_cmd + [self.__str__()])
+            command = "; ".join(export_cmd + command)
+
+        elif self.api.value == "DAOS":
+            orterun_cmd = [
+                os.path.join(build_paths["OMPI_PREFIX"], "bin/orterun"),
+                "-np {}".format(processes),
+                "--hostfile {}".format(hostfile),
+                "--map-by node",
+                "-x DAOS_SINGLETON_CLI=1",
+                "-x CRT_ATTACH_INFO_PATH={}".format(attach_info_path),
+            ]
+            command = " ".join(orterun_cmd + [self.__str__()])
+
+        else:
+            raise IorFailed("Unsupported IOR API: {}".format(self.api))
+
+        return command
+
+    def run(self, basepath, processes, hostfile, display_output=True):
+        """Run the IOR command.
+
+        Args:
+            basepath (str): DAOS base path
+            processes (int): number of host processes
+            hostfile (str): file defining host names and slots
+            display_output (bool, optional): print IOR output to the console.
+                Defaults to True.
+
+        Raises:
+            IorFailed: if an error occured runnig the IOR command
+
+        """
+        command = self.get_launch_command(basepath, processes, hostfile)
+        if display_output:
+            print("<IOR CMD>: {}".format(command))
+
+        # Run IOR
+        try:
+            process = subprocess.Popen(
+                command, stdout=subprocess.PIPE, shell=True)
+            while True:
+                output = process.stdout.readline()
+                if output == "" and process.poll() is not None:
+                    break
+                if output and display_output:
+                    print(output.strip())
+            if process.poll() != 0:
+                raise IorFailed(
+                    "IOR Run process Failed with non zero exit code:{}".format(
+                        process.poll()))
+
+        except (OSError, ValueError) as error:
+            print("<IorRunFailed> Exception occurred: {0}".format(str(error)))
+            raise IorFailed("IOR Run process Failed: {}".format(error))
+
+
+def run_ior_daos(client_file, ior_flags, iteration, block_size, transfer_size,
+                 pool_uuid, svc_list, object_class, basepath, client_processes,
+                 cont_uuid="`uuidgen`", seg_count=1, chunk_size=1048576,
+                 display_output=True):
+    """ Run Ior tests.
 
     Function Arguments
+    client_file    --client file holding client hostname and slots
     ior_flags      --all ior specific flags
     iteration      --number of iterations for ior run
     block_size     --contiguous bytes to write per task
@@ -86,74 +240,11 @@
     svc_list       --Daos Pool SVCL
     object_class   --object class
     basepath       --Daos basepath
+    client_processes          --number of client processes
     cont_uuid       -- Container UUID
     seg_count      --segment count
     chunk_size      --chunk size
     display_output --print IOR output on console.
-    duration        --max time in minutes executing repeated test
-    type            --"DAOS" or "MPIIO"
-=======
-def get_ior_cmd(ior_flags, iteration, block_size, transfer_size, pool_uuid,
-                svc_list, record_size, stripe_size, stripe_count, async_io,
-                object_class, basepath, hostfile, proc_per_node=1, seg_count=1,
-                filename="`uuidgen`"):
-    """
-    Builds an IOR command given a set of input parameters, returns the command
-    as a string.  Some refactoring with run_ior will be done at a later date.
-    Consider this a WIP.
->>>>>>> 4288b8c5
-    """
-    if mode == "DAOS":
-        ior_cmd = " ior {} -s {} -i {} -a DAOS -b {} -t {} --daos.pool {} " \
-                  "--daos.svcl {} --daos.cont {} --daos.chunk_size {} " \
-                  "--daos.destroy " \
-                  "--daos.oclass {} -T {}".format(
-                                                  ior_flags, seg_count,
-                                                  iteration,
-                                                  block_size, transfer_size,
-                                                  pool_uuid, svc_list,
-                                                  cont_uuid,
-                                                  chunk_size, object_class,
-                                                  duration)
-    elif mode == "MPIIO":
-        env_d = {"DAOS_POOl": pool_uuid,
-                 "DAOS_SVCL": svc_list,
-                 "DAOS_SINGLETON_CLI": 1,
-                 "FI_PSM2_DISCONNECT": 1}
-        env = ";".join(["export {}={}".format(key, value)
-                        for key, value in env_d.iteritems()])
-        ior_cmd = env + " ior {} -a MPIIO -i {} -t {} -b {}".format(
-            ior_flags, iteration, transfer_size, block_size)
-    else:
-        raise IorFailed("Failed to create a valid cmdline")
-    if logfile is not None:
-        ior_cmd = ior_cmd + " " + "2>&1 | tee {}".format(logfile)
-    if display_output:
-        print("<<IOR {} cmdline >>: {}".format(mode, ior_cmd))
-
-    return str(ior_cmd)
-
-
-def run_ior_daos(client_file, ior_flags, iteration, block_size, transfer_size,
-                 pool_uuid, svc_list, object_class, basepath, client_processes,
-                 cont_uuid="`uuidgen`", seg_count=1, chunk_size=1048576,
-                 display_output=True):
-    """ Running Ior tests
-        Function Arguments
-        client_file    --client file holding client hostname and slots
-        ior_flags      --all ior specific flags
-        iteration      --number of iterations for ior run
-        block_size     --contiguous bytes to write per task
-        transfer_size  --size of transfer in bytes
-        pool_uuid      --Daos Pool UUID
-        svc_list       --Daos Pool SVCL
-        object_class   --object class
-        basepath       --Daos basepath
-        client_processes          --number of client processes
-        cont_uuid       -- Container UUID
-        seg_count      --segment count
-        chunk_size      --chunk size
-        display_output --print IOR output on console.
     """
     with open(os.path.join(basepath, ".build_vars.json")) as afile:
         build_paths = json.load(afile)
@@ -161,15 +252,16 @@
     attach_info_path = basepath + "/install/tmp"
     try:
 
-        ior_cmd = orterun_bin + " -np {} --hostfile {} --map-by node " \
-                                " -x DAOS_SINGLETON_CLI=1 -x CRT_ATTACH_INFO_PATH={} " \
-                                " ior {} -s {} -i {} -a DAOS -b {} -t {} --daos.pool {} " \
-                                " --daos.svcl {} --daos.cont {} --daos.destroy " \
-                                "--daos.chunk_size {} --daos.oclass {} " \
-            .format(client_processes, client_file, attach_info_path,
-                    ior_flags, seg_count, iteration, block_size,
-                    transfer_size, pool_uuid, svc_list, cont_uuid,
-                    chunk_size, object_class)
+        ior_cmd = orterun_bin + " -np {} --hostfile {} --map-by node"
+        " -x DAOS_SINGLETON_CLI=1 -x CRT_ATTACH_INFO_PATH={}"
+        " ior {} -s {} -i {} -a DAOS -b {} -t {} --daos.pool {} "
+        " --daos.svcl {} --daos.cont {} --daos.destroy "
+        " --daos.chunk_size {} --daos.oclass {} ".format(
+            client_processes, client_file, attach_info_path,
+            ior_flags, seg_count, iteration, block_size,
+            transfer_size, pool_uuid, svc_list, cont_uuid,
+            chunk_size, object_class)
+
         if display_output:
             print("ior_cmd: {}".format(ior_cmd))
 
@@ -192,19 +284,19 @@
 def run_ior_mpiio(basepath, mpichinstall, pool_uuid, svcl, np, hostfile,
                   ior_flags, iteration, transfer_size, block_size,
                   display_output=True):
-    """
-        Running IOR over mpich
-        basepath       --Daos basepath
-        mpichinstall   --location of installed mpich
-        pool_uuid      --Daos Pool UUID
-        svcl           --Daos Pool SVCL
-        np             --number of client processes
-        hostfile       --client file holding client hostname and slots
-        ior_flags      --all ior specific flags
-        iteration      --number of iterations for ior run
-        block_size     --contiguous bytes to write per task
-        transfer_size  --size of transfer in bytes
-        display_output --print IOR output on console.
+    """Run IOR over mpich.
+
+    basepath       --Daos basepath
+    mpichinstall   --location of installed mpich
+    pool_uuid      --Daos Pool UUID
+    svcl           --Daos Pool SVCL
+    np             --number of client processes
+    hostfile       --client file holding client hostname and slots
+    ior_flags      --all ior specific flags
+    iteration      --number of iterations for ior run
+    block_size     --contiguous bytes to write per task
+    transfer_size  --size of transfer in bytes
+    display_output --print IOR output on console.
     """
     try:
         env_variables = [
@@ -220,13 +312,13 @@
                 env_variables[2] + ";" + env_variables[3] + ";" +
                 env_variables[4] + ";" + env_variables[5] + ";" +
                 mpichinstall + "/mpirun -np {0} --hostfile {1} "
-                               "/home/standan/mpiio/ior/build/src/ior -a MPIIO {2} -i {3} "
-                               "-t {4} -b {5} -o daos:testFile".format(np,
-                                                                       hostfile,
-                                                                       ior_flags,
-                                                                       iteration,
-                                                                       transfer_size,
-                                                                       block_size))
+                "/home/standan/mpiio/ior/build/src/ior -a MPIIO {2} -i {3} "
+                "-t {4} -b {5} -o daos:testFile".format(np,
+                                                        hostfile,
+                                                        ior_flags,
+                                                        iteration,
+                                                        transfer_size,
+                                                        block_size))
 
         if display_output:
             print("run_cmd: {}".format(run_cmd))
