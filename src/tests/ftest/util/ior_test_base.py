--- conflicted
+++ resolved
@@ -62,7 +62,7 @@
         # Until DAOS-3320 is resolved run IOR for POSIX
         # with single client node
         if self.ior_cmd.api.value == "POSIX":
-            #self.hostlist_clients = [self.hostlist_clients[0]]
+            self.hostlist_clients = [self.hostlist_clients[0]]
             self.hostfile_clients = write_host_file.write_host_file(
                 self.hostlist_clients, self.workdir,
                 self.hostfile_clients_slots)
@@ -162,8 +162,6 @@
         out = self.run_ior(self.get_job_manager_command(), self.processes,
                            intercept)
 
-<<<<<<< HEAD
-=======
         if self.dfuse:
             self.dfuse = None
         if self.pool:
@@ -172,7 +170,6 @@
                 self.log.error(errors)
             self.pool = None
 
->>>>>>> 2c249cf6
         return out
 
     def get_job_manager_command(self):
