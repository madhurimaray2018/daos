#!/usr/bin/python
"""
  (C) Copyright 2018-2019 Intel Corporation.

  Licensed under the Apache License, Version 2.0 (the "License");
  you may not use this file except in compliance with the License.
  You may obtain a copy of the License at

     http://www.apache.org/licenses/LICENSE-2.0

  Unless required by applicable law or agreed to in writing, software
  distributed under the License is distributed on an "AS IS" BASIS,
  WITHOUT WARRANTIES OR CONDITIONS OF ANY KIND, either express or implied.
  See the License for the specific language governing permissions and
  limitations under the License.

  GOVERNMENT LICENSE RIGHTS-OPEN SOURCE SOFTWARE
  The Government's rights to use, modify, reproduce, release, perform, display,
  or disclose this software are subject to the terms of the Apache License as
  provided in Contract No. B609815.
  Any reproduction of computer software, computer software documentation, or
  portions thereof marked with this legend must also reproduce the markings.
"""
from __future__ import print_function

import os
import getpass

from command_utils import (BasicParameter, FormattedParameter,
                           CommandWithParameters, CommandWithSubCommand,
                           CommandFailure, EnvironmentVariables)
from command_daos_utils import (YamlParameters, YamlCommand, SubprocessManager,
                                TransportCredentials, LogParameter)
from general_utils import pcmd
from dmg_utils import DmgCommand


class ServerFailed(Exception):
    """Server didn't start/stop properly."""


class DaosServerTransportCredentials(TransportCredentials):
    """Transport credentials listing certificates for secure communication."""

    def __init__(self):
        """Initialize a TransportConfig object."""
        super(DaosServerTransportCredentials, self).__init__(
            "/run/server_config/transport_config/*", "transport_config")

        # Additional daos_server transport credential parameters:
        #   - client_cert_dir: <str>, e.g. "".daos/clients"
        #       Location of client certificates [daos_server only]
        #
        self.client_cert_dir = BasicParameter(None)


class DaosServerYamlParameters(YamlParameters):
    """Defines the daos_server configuration yaml parameters."""

    def __init__(self, filename, common_yaml):
        """Initialize an DaosServerYamlParameters object.

        Args:
            filename (str): yaml configuration file name
            common_yaml (YamlParameters): [description]
        """
        super(DaosServerYamlParameters, self).__init__(
            "/run/server_config/*", filename, None, common_yaml)

        # daos_server configuration file parameters
        #
        #   - provider: <str>, e.g. ofi+verbs;ofi_rxm
        #       Force a specific provider to be used by all the servers.
        #
        #   - hyperthreads: <bool>, e.g. True
        #       When Hyperthreading is enabled and supported on the system, this
        #       parameter defines whether the DAOS service thread should only be
        #       bound to different physical cores (False) or hyperthreads (True)
        #
        #   - socket_dir: <str>, e.g. /var/run/daos_server
        #       DAOS Agent and DAOS Server both use unix domain sockets for
        #       communication with other system components. This setting is the
        #       base location to place the sockets in.
        #
        #   - nr_hugepages: <int>, e.g. 4096
        #       Number of hugepages to allocate for use by NVMe SSDs
        #
        #   - control_log_mask: <str>, e.g. DEBUG
        #       Force specific debug mask for daos_server (control plane).
        #
        #   - control_log_file: <str>, e.g. /tmp/daos_control.log
        #       Force specific path for daos_server (control plane) logs.
        #
        #   - user_name: <str>, e.g. daosuser
        #       Username used to lookup user uid/gid to drop privileges to if
        #       started as root. After control plane start-up and configuration,
        #       before starting data plane, process ownership will be dropped to
        #       those of supplied user.
        #
        #   - group_name: <str>, e.g. daosgroup
        #       Group name used to lookup group gid to drop privileges to when
        #       user_name is root. If user is a member of group, this group gid
        #       is set for the running process. If group look up fails or user
        #       is not member, use uid return from user lookup.
        #
        default_provider = os.environ.get("CRT_PHY_ADDR_STR", "ofi+sockets")

        # All log files should be placed in the same directory on each host to
        # enable easy log file archiving by launch.py
        log_dir = os.environ.get("DAOS_TEST_LOG_DIR", "/tmp")

        self.provider = BasicParameter(None, default_provider)
        self.hyperthreads = BasicParameter(None, False)
        self.socket_dir = BasicParameter(None, "/var/run/daos_server")
        self.nr_hugepages = BasicParameter(None, 4096)
        self.control_log_mask = BasicParameter(None, "DEBUG")
        self.control_log_file = LogParameter(log_dir, None, "daos_control.log")
        self.helper_log_file = LogParameter(log_dir, None, "daos_admin.log")
        self.user_name = BasicParameter(None)
        self.group_name = BasicParameter(None)

        # Single server config parameters
        self.server_params = [self.PerServerYamlParameters()]

    def get_params(self, test):
        """Get values for all of the command params from the yaml file.

        If no key matches are found in the yaml file the BasicParameter object
        will be set to its default value.

        Args:
            test (Test): avocado Test object
        """
        super(DaosServerYamlParameters, self).get_params(test)
        for server_params in self.server_params:
            server_params.get_params(test)

    def get_yaml_data(self):
        """Convert the parameters into a dictionary to use to write a yaml file.

        Returns:
            dict: a dictionary of parameter name keys and values

        """
        # Get the common config yaml parameters
        yaml_data = super(DaosServerYamlParameters, self).get_yaml_data()

        # Add the per-server yaml parameters
        yaml_data["servers"] = []
        for index in range(len(self.server_params)):
            yaml_data["servers"].append({})
            for name in self.server_params[index].get_param_names():
                value = getattr(self.server_params[index], name).value
                if value is not None and value is not False:
                    yaml_data["servers"][index][name] = value

        return yaml_data

    def get_value(self, name):
        """Get the value of the specified attribute name.

        Args:
            name (str): name of the attribute from which to get the value

        Returns:
            object: the object's value referenced by the attribute name

        """
        value = super(DaosServerYamlParameters, self).get_value(name)

        # Look for the value in the per-server configuration parameters.  The
        # first value found will be returned.
        index = 0
        while value is None and index < len(self.server_params):
            value = self.server_params[index].get_value(name)
            index += 1

        return value

    @property
    def using_nvme(self):
        """Is the configuration file setup to use NVMe devices.

        Returns:
            bool: True if NVMe devices are configured for at least one server in
                the config file; False otherwise

        """
        for server_params in self.server_params:
            if server_params.using_nvme:
                return True
        return False

    @property
    def using_dcpm(self):
        """Is the configuration file setup to use SCM devices.

        Returns:
            bool: True if SCM devices are configured for at least one server in
                the config file; False otherwise

        """
        for server_params in self.server_params:
            if server_params.using_dcpm:
                return True
        return False

    def update_log_files(self, control_log, helper_log, server_log):
        """Update the logfile parameter for the daos server.

        If there are multiple server configurations defined the server_log value
        will be made unique for each server's log_file parameter.

        Any log file name set to None will result in no update to the respective
        log file parameter value.

        Args:
            control_log (str): control log file name
            helper_log (str): helper (admin) log file name
            server_log (str): per server log file name
        """
        if control_log is not None:
            self.control_log_file.update(
                control_log, "server_config.control_log_file")
        if helper_log is not None:
            self.helper_log_file.update(
                helper_log, "server_config.helper_log_file")
        if server_log is not None:
            for index, server_params in enumerate(self.server_params):
                log_name = list(os.path.splitext(server_log))
                if len(self.server_params) > 1:
                    # Create unique log file names for each daos_io_server
                    log_name.insert(1, "_{}".format(index))
                server_params.log_file.update(
                    "".join(log_name),
                    "server_config.server[{}].log_file".format(index))

    def get_interface_envs(self, index=0):
        """Get the environment variable names and values for the interfaces.

        Args:
            index (int, optional): server index from which to obtain the
                environment variable values. Defaults to 0.

        Returns:
            EnvironmentVariables: a dictionary of environment variable names
                and their values extracted from the daos_server yaml
                configuration file.

        """
        env = EnvironmentVariables()
        mapping = {
            "OFI_INTERFACE": "fabric_iface",
            "OFI_PORT": "fabric_iface_port",
            "CRT_PHY_ADDR_STR": "provider",
        }
        for key, name in mapping.items():
            value = self.server_params[index].get_value(name)
            if value is not None:
                env[key] = value

        return env

    class PerServerYamlParameters(YamlParameters):
        """Defines the configuration yaml parameters for a single server."""

        def __init__(self, index=None):
            """Create a SingleServerConfig object.

            Args:
                index (int, optional): index number for the namespace path used
                    when specifying multiple servers per host. Defaults to None.
            """
            namespace = "/run/server_config/servers/*"
            if isinstance(index, int):
                namespace = "/run/server_config/servers/{}/*".format(index)
            super(
                DaosServerYamlParameters.PerServerYamlParameters,
                self).__init__(namespace)

            # Use environment variables to get default parameters
            default_interface = os.environ.get("OFI_INTERFACE", "eth0")
            default_port = int(os.environ.get("OFI_PORT", 31416))

            # All log files should be placed in the same directory on each host
            # to enable easy log file archiving by launch.py
            log_dir = os.environ.get("DAOS_TEST_LOG_DIR", "/tmp")

            # Parameters
            #   targets:                count of VOS targets
            #   first_core:             starting index for targets
            #   nr_xs_helpers:          offload helpers per target
            #   fabric_iface:           map to OFI_INTERFACE=eth0
            #   fabric_iface_port:      map to OFI_PORT=31416
            #   log_mask:               map to D_LOG_MASK env
            #   log_file:               map to D_LOG_FILE env
            #   env_vars:               influences DAOS IO Server behaviour
            #       Add to enable scalable endpoint:
            #           - CRT_CREDIT_EP_CTX=0
            #           - CRT_CTX_SHARE_ADDR=1
            #           - CRT_CTX_NUM=8
            #       nvme options:
            #           - IO_STAT_PERIOD=10
            self.targets = BasicParameter(None, 8)
            self.first_core = BasicParameter(None, 0)
            self.nr_xs_helpers = BasicParameter(None, 2)
            self.fabric_iface = BasicParameter(None, default_interface)
            self.fabric_iface_port = BasicParameter(None, default_port)
            self.log_mask = BasicParameter(None, "DEBUG")
            self.log_file = LogParameter(log_dir, None, "daos_server.log")
            self.env_vars = BasicParameter(
                None,
                ["ABT_ENV_MAX_NUM_XSTREAMS=100",
                 "ABT_MAX_NUM_XSTREAMS=100",
                 "DAOS_MD_CAP=1024",
                 "CRT_CTX_SHARE_ADDR=0",
                 "CRT_TIMEOUT=30",
                 "FI_SOCKETS_MAX_CONN_RETRY=1",
                 "FI_SOCKETS_CONN_TIMEOUT=2000",
                 "DD_MASK=mgmt,io,md,epc,rebuild"]
            )

            # Storage definition parameters:
            #
            # When scm_class is set to ram, tmpfs will be used to emulate SCM.
            #   scm_mount: /mnt/daos        - map to -s /mnt/daos
            #   scm_class: ram
            #   scm_size: 6                 - size in GB units
            #
            # When scm_class is set to dcpm, scm_list is the list of device
            # paths for AppDirect pmem namespaces (currently only one per
            # server supported).
            #   scm_class: dcpm
            #   scm_list: [/dev/pmem0]
            #
            # If using NVMe SSD (will write /mnt/daos/daos_nvme.conf and start
            # I/O service with -n <path>)
            #   bdev_class: nvme
            #   bdev_list: ["0000:81:00.0"] - generate regular nvme.conf
            #
            # If emulating NVMe SSD with malloc devices
            #   bdev_class: malloc          - map to VOS_BDEV_CLASS=MALLOC
            #   bdev_size: 4                - malloc size of each device in GB.
            #   bdev_number: 1              - generate nvme.conf as follows:
            #       [Malloc]
            #       NumberOfLuns 1
            #       LunSizeInMB 4000
            #
            # If emulating NVMe SSD over kernel block device
            #   bdev_class: kdev            - map to VOS_BDEV_CLASS=AIO
            #   bdev_list: [/dev/sdc]       - generate nvme.conf as follows:
            #       [AIO]
            #       AIO /dev/sdc AIO2
            #
            # If emulating NVMe SSD with backend file
            #   bdev_class: file            - map to VOS_BDEV_CLASS=AIO
            #   bdev_size: 16               - file size in GB. Create file if
            #                                 it does not exist.
            #   bdev_list: [/tmp/daos-bdev] - generate nvme.conf as follows:
            #       [AIO]
            #       AIO /tmp/aiofile AIO1 4096
            self.scm_mount = BasicParameter(None, "/mnt/daos")
            self.scm_class = BasicParameter(None, "ram")
            self.scm_size = BasicParameter(None, 12)
            self.scm_list = BasicParameter(None)
            self.bdev_class = BasicParameter(None)
            self.bdev_list = BasicParameter(None)
            self.bdev_size = BasicParameter(None)
            self.bdev_number = BasicParameter(None)

        def get_params(self, test):
            """Get values for the daos server yaml config file.

            Args:
                test (Test): avocado Test object
            """
            super(
                DaosServerYamlParameters.PerServerYamlParameters,
                self).get_params(test)

            # Override the log file file name with the test log file name
            if hasattr(test, "server_log") and test.server_log is not None:
                self.log_file.value = test.server_log

        @property
        def using_nvme(self):
            """Is the configuration file setup to use NVMe devices.

            Returns:
                bool: True if NVMe devices are configured; False otherwise

            """
            return self.bdev_class.value == "nvme"

        @property
        def using_dcpm(self):
            """Is the configuration file setup to use SCM devices.

            Returns:
                bool: True if SCM devices are configured; False otherwise

            """
            return self.scm_class.value == "dcpm"

        def update_log_file(self, name):
            """Update the daos server log file parameter.

            Args:
                name (str): new log file name
            """
            self.log_file.update(name, "log_file")


class DaosServerCommand(YamlCommand):
    """Defines an object representing the daos_server command."""

    NORMAL_PATTERN = "DAOS I/O server.*started"
    FORMAT_PATTERN = "SCM format required"

    def __init__(self, path="", yaml_cfg=None, timeout=120):
        """Create a daos_server command object.

        Args:
            path (str): path to location of daos_server binary.
            yaml_cfg (YamlParameters, optional): yaml configuration parameters.
                Defaults to None.
            timeout (int, optional): number of seconds to wait for patterns to
                appear in the subprocess output. Defaults to 120 seconds.
        """
        super(DaosServerCommand, self).__init__(
            "/run/daos_server/*", "daos_server", path, yaml_cfg, timeout)
        self.pattern = self.NORMAL_PATTERN

        # If specified use the configuration file from the YamlParameters object
        default_yaml_file = None
        if isinstance(self.yaml, YamlParameters):
            default_yaml_file = self.yaml.filename

        # Command line parameters:
        # -d, --debug        Enable debug output
        # -j, --json         Enable JSON output
        # -o, --config-path= Path to agent configuration file
        self.debug = FormattedParameter("--debug", True)
        self.json = FormattedParameter("--json", False)
        self.config = FormattedParameter("--config={}", default_yaml_file)

        # Additional daos_server command line parameters:
        #     --allow-proxy  Allow proxy configuration via environment
        self.allow_proxy = FormattedParameter("--allow-proxy", False)

        # Used to override the sub_command.value parameter value
        self.sub_command_override = None

    def get_sub_command_class(self):
        # pylint: disable=redefined-variable-type
        """Get the daos_server sub command object based upon the sub-command."""
        if self.sub_command_override is not None:
            # Override the sub_command parameter
            sub_command = self.sub_command_override
        else:
            # Use the sub_command parameter from the test's yaml
            sub_command = self.sub_command.value

        # Available daos_server sub-commands:
        #   network  Perform network device scan based on fabric provider
        #   start    Start daos_server
        #   storage  Perform tasks related to locally-attached storage
        if sub_command == "network":
            self.sub_command_class = self.StartSubCommand()
        elif sub_command == "start":
            self.sub_command_class = self.StartSubCommand()
        elif sub_command == "storage":
            self.sub_command_class = self.StorageSubCommand()
        else:
            self.sub_command_class = None

    def get_params(self, test):
        """Get values for the daos command and its yaml config file.

        Args:
            test (Test): avocado Test object
        """
        super(DaosServerCommand, self).get_params(test)
        self.update_pattern()

        # Run daos_server with test variant specific log file names if specified
        self.yaml.update_log_files(
            getattr(test, "control_log"),
            getattr(test, "helper_log"),
            getattr(test, "server_log")
        )

    def update_pattern(self, override=None):
        """Update the pattern used to determine if the daos_server started.

        Args:
            override (str, optional): operation mode used to override the mode
                determined from the yaml parameter values. Defaults to None -
                no override.
        """
        # Determine the mode from either the override (if specified) or the yaml
        # parameter values (if no override specified)
        mode = "normal"
        if isinstance(override, str):
            mode = override.lower()
        elif self.using_nvme or self.using_dcpm:
            mode = "format"

        if mode == "format":
            self.pattern = self.FORMAT_PATTERN
        else:
            self.pattern = self.NORMAL_PATTERN

    @property
    def using_nvme(self):
        """Is the daos command setup to use NVMe devices.

        Returns:
            bool: True if NVMe devices are configured; False otherwise

        """
        value = False
        if isinstance(self.yaml, YamlParameters):
            value = self.yaml.using_nvme
        return value

    @property
    def using_dcpm(self):
        """Is the daos command setup to use SCM devices.

        Returns:
            bool: True if SCM devices are configured; False otherwise

        """
        value = False
        if isinstance(self.yaml, YamlParameters):
            value = self.yaml.using_dcpm
        return value

<<<<<<< HEAD
    @property
    def mode(self):
        """Get the current operation mode.
=======
        # Don't set scm_size when scm_class is "dcpm"
        for index in range(len(self.server_params)):
            srv_cfg = yaml_data["servers"][index]
            scm_class = srv_cfg.get("scm_class", "ram")
            if scm_class == "dcpm" and "scm_size" in srv_cfg:
                del srv_cfg["scm_size"]

        # Write default_value_set dictionary in to AVOCADO_FILE
        # This will be used to start with daos_server -o option.
        try:
            with open(filename, 'w') as write_file:
                yaml.dump(yaml_data, write_file, default_flow_style=False)
        except Exception as error:
            print("<SERVER> Exception occurred: {0}".format(error))
            raise ServerFailed(
                "Error writing daos_server command yaml file {}: {}".format(
                    filename, error))
        return filename
>>>>>>> a58819a8

        Returns:
            str: current mode

        """
        mode = "normal"
        if self.using_dcpm or self.using_nvme:
            mode = "format"
        return mode

    def get_interface_envs(self, index=0):
        """Get the environment variable names and values for the interfaces.

        Args:
            index (int, optional): server index from which to obtain the
                environment variable values. Defaults to 0.

        Returns:
            EnvironmentVariables: a dictionary of environment variable names
                and their values extracted from the daos_server yaml
                configuration file.

        """
        return self.yaml.get_interface_envs(index)

    class NetworkSubCommand(CommandWithSubCommand):
        """Defines an object for the daos_server network sub command."""

        def __init__(self):
            """Create a network subcommand object."""
            super(DaosServerCommand.NetworkSubCommand, self).__init__(
                "/run/daos_server/network/*", "network")

        def get_sub_command_class(self):
            """Get the daos_server network sub command object."""
            # Available daos_server network sub-commands:
            #   list  List all known OFI providers that are understood by 'scan'
            #   scan  Scan for network interface devices on local server
            if self.sub_command.value == "scan":
                self.sub_command_class = self.ScanSubCommand()
            else:
                self.sub_command_class = None

        class ScanSubCommand(CommandWithSubCommand):
            """Defines an object for the daos_server network scan command."""

            def __init__(self):
                """Create a network scan subcommand object."""
                super(
                    DaosServerCommand.NetworkSubCommand.ScanSubCommand,
                    self).__init__(
                        "/run/daos_server/network/scan/*", "scan")

                # daos_server network scan command options:
                #   --provider=     Filter device list to those that support the
                #                   given OFI provider (default is the provider
                #                   specified in daos_server.yml)
                #   --all           Specify 'all' to see all devices on all
                #                   providers.  Overrides --provider
                self.provider = FormattedParameter("--provider={}")
                self.all = FormattedParameter("--all", False)

    class StartSubCommand(CommandWithParameters):
        """Defines an object representing a daos_server start sub command."""

        def __init__(self):
            """Create a start subcommand object."""
            super(DaosServerCommand.StartSubCommand, self).__init__(
                "/run/daos_server/start/*", "start")

            # daos_server start command options:
            #   --port=                 Port for the gRPC management interface
            #                           to listen on
            #   --storage=              Storage path
            #   --modules=              List of server modules to load
            #   --targets=              number of targets to use (default use
            #                           all cores)
            #   --xshelpernr=           number of helper XS per VOS target
            #   --firstcore=            index of first core for service thread
            #                           (default: 0)
            #   --group=                Server group name
            #   --socket_dir=           Location for all daos_server and
            #                           daos_io_server sockets
            #   --insecure              allow for insecure connections
            #   --recreate-superblocks  recreate missing superblocks rather than
            #                           failing
            self.port = FormattedParameter("--port={}")
            self.storage = FormattedParameter("--storage={}")
            self.modules = FormattedParameter("--modules={}")
            self.targets = FormattedParameter("--targets={}")
            self.xshelpernr = FormattedParameter("--xshelpernr={}")
            self.firstcore = FormattedParameter("--firstcore={}")
            self.group = FormattedParameter("--group={}")
            self.sock_dir = FormattedParameter("--socket_dir={}")
            self.insecure = FormattedParameter("--insecure", False)
            self.recreate = FormattedParameter("--recreate-superblocks", False)

    class StorageSubCommand(CommandWithSubCommand):
        """Defines an object for the daos_server storage sub command."""

        def __init__(self):
            """Create a storage subcommand object."""
            super(DaosServerCommand.StorageSubCommand, self).__init__(
                "/run/daos_server/storage/*", "storage")

        def get_sub_command_class(self):
            """Get the daos_server storage sub command object."""
            # Available sub-commands:
            #   prepare  Prepare SCM and NVMe storage attached to remote servers
            #   scan     Scan SCM and NVMe storage attached to local server
            if self.sub_command.value == "prepare":
                self.sub_command_class = self.PrepareSubCommand()
            else:
                self.sub_command_class = None

        class PrepareSubCommand(CommandWithSubCommand):
            """Defines an object for the daos_server storage prepare command."""

            def __init__(self):
                """Create a storage subcommand object."""
                super(
                    DaosServerCommand.StorageSubCommand.PrepareSubCommand,
                    self).__init__(
                        "/run/daos_server/storage/prepare/*", "prepare")

                # daos_server storage prepare command options:
                #   --pci-whitelist=    Whitespace separated list of PCI
                #                       devices (by address) to be unbound from
                #                       Kernel driver and used with SPDK
                #                       (default is all PCI devices).
                #   --hugepages=        Number of hugepages to allocate (in MB)
                #                       for use by SPDK (default 1024)
                #   --target-user=      User that will own hugepage mountpoint
                #                       directory and vfio groups.
                #   --nvme-only         Only prepare NVMe storage.
                #   --scm-only          Only prepare SCM.
                #   --reset             Reset SCM modules to memory mode after
                #                       removing namespaces. Reset SPDK
                #                       returning NVMe device bindings back to
                #                       kernel modules.
                #   --force             Perform format without prompting for
                #                       confirmation
                self.pci_whitelist = FormattedParameter("--pci-whitelist={}")
                self.hugepages = FormattedParameter("--hugepages={}")
                self.target_user = FormattedParameter("--target-user={}")
                self.nvme_only = FormattedParameter("--nvme-only", False)
                self.scm_only = FormattedParameter("--scm-only", False)
                self.reset = FormattedParameter("--reset", False)
                self.force = FormattedParameter("--force", False)


class DaosServerManager(SubprocessManager):
    """Manages the daos_server execution on one or more hosts using orterun."""

    def __init__(self, server_command, manager="OpenMPI"):
        """Initialize a DaosServerManager object.

        Args:
            server_command (ServerCommand): server command object
            manager (str, optional): the name of the JobManager class used to
                manage the YamlCommand defined through the "job" attribute.
                Defaults to "OpenMpi"
        """
        super(DaosServerManager, self).__init__(server_command, manager)
        self.manager.job.sub_command_override = "start"
        self._exe_names.append("daos_io_server")

        # Dmg command to access this group of servers which will be configured
        # to access the doas_servers when they are started
        self.dmg = DmgCommand(self.manager.job.command_path)

    def _set_hosts(self, hosts, path, slots):
        """Set the hosts used to execute the daos command.

        Update the number of daos_io_servers to expect in the process output.

        Args:
            hosts (list): list of hosts on which to run the command
            path (str): path in which to create the hostfile
            slots (int): number of slots per host to specify in the hostfile
        """
        super(DaosServerManager, self)._set_hosts(hosts, path, slots)

        # Update the expected number of messages to reflect the number of
        # daos_io_server processes that will be started by the command
        self.manager.job.pattern_count = \
            len(self._hosts) * len(self.manager.job.yaml.server_params)

    def get_interface_envs(self, index=0):
        """Get the environment variable names and values for the interfaces.

        Args:
            index (int, optional): server index from which to obtain the
                environment variable values. Defaults to 0.

        Returns:
            EnvironmentVariables: a dictionary of environment variable names
                and their values extracted from the daos_server yaml
                configuration file.

        """
<<<<<<< HEAD
        return self.manager.job.get_interface_envs(index)

    def get_host_port_list(self):
        """Get a list of hosts and port numbers.
=======
        server_params = ["debug", "sudo", "srv_timeout"]
        server_start_params = ["insecure", "recreate"]
        runner_params = ["enable_recovery", "export", "report_uri"]
        super(ServerManager, self).get_params(test)
        self.runner.job.yaml_params.get_params(test)
        self.runner.get_params(test)
        for name in self.get_param_names():
            if name in server_params:
                if name == "sudo":
                    setattr(self.runner.job, name, getattr(self, name).value)
                elif name == "srv_timeout":
                    setattr(
                        self.runner.job, "timeout", getattr(self, name).value)
                else:
                    getattr(
                        self.runner.job, name).value = getattr(self, name).value
            if name in server_start_params:
                getattr(self.runner.job.action_command, name).value = \
                    getattr(self, name).value
            if name in runner_params:
                getattr(self.runner, name).value = getattr(self, name).value

    def run(self):
        """Execute the runner subprocess."""
        self.log.info("Start CMD>>> %s", str(self.runner))
        return self.runner.run()

    def start(self, yamlfile):
        """Start the server through the runner."""
        storage_prep_flag = ""
        self.runner.job.set_config(yamlfile)
        self.server_clean()
        # Prepare SCM storage in servers
        if self.runner.job.yaml_params.is_scm():
            storage_prep_flag = "dcpm"
            self.log.info("Performing SCM storage prepare in <format> mode")
        else:
            storage_prep_flag = "ram"

        # Prepare nvme storage in servers
        if self.runner.job.yaml_params.is_nvme():
            if storage_prep_flag == "dcpm":
                storage_prep_flag = "dcpm_nvme"
            elif storage_prep_flag == "ram":
                storage_prep_flag = "ram_nvme"
            else:
                storage_prep_flag = "nvme"
            self.log.info("Performing NVMe storage prepare in <format> mode")
            # Make sure log file has been created for ownership change
            lfile = self.runner.job.yaml_params.server_params[-1].log_file.value
            if lfile is not None:
                self.log.info("Creating log file")
                cmd_touch_log = "touch {}".format(lfile)
                pcmd(self._hosts, cmd_touch_log, False)
        if storage_prep_flag != "ram":
            storage_prepare(self._hosts, getpass.getuser(), storage_prep_flag)
            self.runner.mca.value = {"plm_rsh_args": "-l root"}
>>>>>>> a58819a8

        Returns:
            list: a list of '<host>:<port>' entries for each host

        """
        port = self.get_config_value("port")
        return [":".join([host, port]) for host in self._hosts]

    def prepare(self):
        """Prepare the host to run the server."""
        self.log.info(
            "--- PREPARING SERVERS ON %s ---",
            ", ".join([host.upper() for host in self._hosts]))

        # Kill any doas servers running on the hosts
        self.kill()

        # Clean up any files that exist on the hosts
        self.clean_files()

        # Make sure log file has been created for ownership change
        if self.manager.job.using_nvme:
            log_file = self.manager.job.get_config_value("log_file")
            if log_file is not None:
                self.log.info("Creating log file: %s", log_file)
                pcmd(self._hosts, "touch {}".format(log_file), False)

        # Prepare server storage
        if self.manager.job.using_nvme or self.manager.job.using_dcpm:
            self.log.info("Preparing storage in <format> mode")
            self.prepare_storage("root")
            self.manager.mca.value = {"plm_rsh_args": "-l root"}

    def start(self):
        """Start the server through the runner."""
        # Create the daos_server yaml file
        self.manager.job.create_yaml_file()

        # Update dmg command params to reflect access to the server
        self.dmg.hostlist.update(
            ",".join(self.get_host_port_list()), "dmg.hostlist")
        self.dmg.insecure.update(
            self.get_config_value("allow_insecure"), "dmg.insecure")

        # Prepare the servers
        self.prepare()

        # Start the servers
        self.log.info(
            "--- STARTING SERVERS ON %s ---",
            ", ".join([host.upper() for host in self._hosts]))
        try:
            self.manager.run()
        except CommandFailure as details:
            self.log.info("<SERVER> Exception occurred: %s", str(details))
            # Kill the subprocess, anything that might have started
            self.kill()
            raise ServerFailed(
                "Failed to start server in {} mode.".format(
                    self.manager.job.mode))

        if self.manager.job.using_nvme or self.manager.job.using_dcpm:
            # Format storage and wait for server to change ownership
            self.log.info("Formatting hosts: <%s>", self._hosts)
            self.dmg.storage_format()

            self.manager.job.update_pattern("normal")
            try:
                self.manager.job.check_subprocess_status(self.manager.process)
            except CommandFailure as error:
                self.log.info("Failed to start after format: %s", str(error))

        return True

    def stop(self):
        """Stop the server through the runner."""
        self.log.info("Stopping server orterun command")

        # Maintain a running list of errors detected trying to stop
        messages = []

        # Stop the subprocess running the orterun command
        try:
            super(DaosServerManager, self).stop()
        except CommandFailure as error:
            messages.append(
                "Error stopping the orterun subprocess: {}".format(error))

        # Kill any leftover processes that may not have been stopped correctly
        self.kill()

        if self.manager.job.using_nvme:
            # Reset the storage
            try:
                self.reset_storage()
            except ServerFailed as error:
                messages.append(str(error))

            # Make sure the mount directory belongs to non-root user
            self.set_scm_mount_ownership()

        # Report any errors after all stop actions have been attempted
        if messages:
            raise ServerFailed(
                "Failed to stop servers:\n  {}".format("\n  ".join(messages)))

    def clean_files(self, verbose=True):
        """Clean up the daos server files.

        Args:
            verbose (bool, optional): display clean commands. Defaults to True.
        """
        clean_cmds = set()
        for server_param in self.manager.job.yaml.server_params:
            scm_mount = server_param.get_value("scm_mount")
            self.log.info("Cleaning the %s directory", str(scm_mount))
            clean_cmds.add(
                "find {} -mindepth 1 -maxdepth 1 -print0 | "
                "xargs -0r rm -rf".format(scm_mount))

            if self.manager.job.using_nvme or self.manager.job.using_dcpm:
                clean_cmds.add("sudo umount {}".format(scm_mount))

            if self.manager.job.using_dcpm:
                scm_list = server_param.get_value("scm_list")
                for device in scm_list:
                    self.log.info("Cleaning the %s device", str(device))
                    clean_cmds.add("sudo wipefs -a {}".format(device))

        pcmd(self._hosts, "; ".join(clean_cmds), verbose)

    def prepare_storage(self, user):
        """Prepare the server storage.

        Args:
            user (str): username

        Raises:
            ServerFailed: if there was an error preparing the storage.

        """
        cmd = DaosServerCommand(self.manager.job.command_path)
        cmd.sudo = False
        cmd.debug.value = False
        cmd.set_sub_command("storage")
        cmd.sub_command_class.set_sub_command("prepare")
        cmd.sub_command_class.sub_command_class.target_user.value = user
        cmd.sub_command_class.sub_command_class.force.value = True

        if self.manager.job.using_dcpm and not self.manager.job.using_nvme:
            cmd.sub_command_class.sub_command_class.scm_only.value = True
        elif not self.manager.job.using_dcpm and self.manager.job.using_nvme:
            cmd.sub_command_class.sub_command_class.nvme_only.value = True

        if self.manager.job.using_nvme:
            cmd.sub_command_class.sub_command_class.hugepages.value = 4096

        self.log.info("Preparing DAOS server storage: %s", str(cmd))
        result = pcmd(self._hosts, str(cmd), timeout=120)
        if len(result) > 1 or 0 not in result:
            dev_type = "nvme"
            if self.manager.job.using_dcpm and self.manager.job.using_nvme:
                dev_type = "dcpm & nvme"
            elif self.manager.job.using_dcpm:
                dev_type = "dcpm"
            raise ServerFailed("Error preparing {} storage".format(dev_type))

    def reset_storage(self):
        """Reset the server storage."""
        cmd = DaosServerCommand(self.manager.job.command_path)
        cmd.sudo = False
        cmd.debug.value = False
        cmd.set_sub_command("storage")
        cmd.sub_command_class.set_sub_command("prepare")
        cmd.sub_command_class.sub_command_class.nvme_only.value = True
        cmd.sub_command_class.sub_command_class.reset.value = True
        cmd.sub_command_class.sub_command_class.force.value = True

        self.log.info("Resetting DAOS server storage: %s", str(cmd))
        result = pcmd(self._hosts, str(cmd), timeout=120)
        if len(result) > 1 or 0 not in result:
            raise ServerFailed("Error resetting NVMe storage")

    def set_scm_mount_ownership(self, user=None):
        """Set the ownership to the specified user for each scm mount.

        Args:
            user (str, optional): user name. Defaults to None - current user.
        """
        user = getpass.getuser() if user is None else user
        scm_mount = self.manager.job.get_config_value("scm_mount")

        # Support single or multiple scm_mount points
        if not isinstance(scm_mount, list):
            scm_mount = [scm_mount]

        self.log.info(
            "Changing ownership to %s for: %s", user, ", ".join(scm_mount))
        cmd = "sudo chown -R {0}:{0} {1}".format(user, " ".join(scm_mount))
        pcmd(self._hosts, cmd, False)<|MERGE_RESOLUTION|>--- conflicted
+++ resolved
@@ -382,6 +382,11 @@
             if hasattr(test, "server_log") and test.server_log is not None:
                 self.log_file.value = test.server_log
 
+            # Ignore the scm_size param when using dcpm
+            if self.using_dcpm:
+                self.log.debug("Ignoring the scm_size when scm_class is 'dcpm'")
+                self.scm_size.update(None, "scm_size")
+
         @property
         def using_nvme(self):
             """Is the configuration file setup to use NVMe devices.
@@ -537,30 +542,9 @@
             value = self.yaml.using_dcpm
         return value
 
-<<<<<<< HEAD
     @property
     def mode(self):
         """Get the current operation mode.
-=======
-        # Don't set scm_size when scm_class is "dcpm"
-        for index in range(len(self.server_params)):
-            srv_cfg = yaml_data["servers"][index]
-            scm_class = srv_cfg.get("scm_class", "ram")
-            if scm_class == "dcpm" and "scm_size" in srv_cfg:
-                del srv_cfg["scm_size"]
-
-        # Write default_value_set dictionary in to AVOCADO_FILE
-        # This will be used to start with daos_server -o option.
-        try:
-            with open(filename, 'w') as write_file:
-                yaml.dump(yaml_data, write_file, default_flow_style=False)
-        except Exception as error:
-            print("<SERVER> Exception occurred: {0}".format(error))
-            raise ServerFailed(
-                "Error writing daos_server command yaml file {}: {}".format(
-                    filename, error))
-        return filename
->>>>>>> a58819a8
 
         Returns:
             str: current mode
@@ -762,77 +746,40 @@
                 configuration file.
 
         """
-<<<<<<< HEAD
         return self.manager.job.get_interface_envs(index)
+
+    def _get_port_list(self, hosts):
+        """Get a list of hosts and port numbers.
+
+        Args:
+            hosts (list): a list of hosts to join with the port number
+
+        Returns:
+            list: a list of '<host>:<port>' entries for each host
+
+        """
+        port = self.get_config_value("port")
+        return [":".join([host, str(port)]) for host in hosts]
 
     def get_host_port_list(self):
         """Get a list of hosts and port numbers.
-=======
-        server_params = ["debug", "sudo", "srv_timeout"]
-        server_start_params = ["insecure", "recreate"]
-        runner_params = ["enable_recovery", "export", "report_uri"]
-        super(ServerManager, self).get_params(test)
-        self.runner.job.yaml_params.get_params(test)
-        self.runner.get_params(test)
-        for name in self.get_param_names():
-            if name in server_params:
-                if name == "sudo":
-                    setattr(self.runner.job, name, getattr(self, name).value)
-                elif name == "srv_timeout":
-                    setattr(
-                        self.runner.job, "timeout", getattr(self, name).value)
-                else:
-                    getattr(
-                        self.runner.job, name).value = getattr(self, name).value
-            if name in server_start_params:
-                getattr(self.runner.job.action_command, name).value = \
-                    getattr(self, name).value
-            if name in runner_params:
-                getattr(self.runner, name).value = getattr(self, name).value
-
-    def run(self):
-        """Execute the runner subprocess."""
-        self.log.info("Start CMD>>> %s", str(self.runner))
-        return self.runner.run()
-
-    def start(self, yamlfile):
-        """Start the server through the runner."""
-        storage_prep_flag = ""
-        self.runner.job.set_config(yamlfile)
-        self.server_clean()
-        # Prepare SCM storage in servers
-        if self.runner.job.yaml_params.is_scm():
-            storage_prep_flag = "dcpm"
-            self.log.info("Performing SCM storage prepare in <format> mode")
-        else:
-            storage_prep_flag = "ram"
-
-        # Prepare nvme storage in servers
-        if self.runner.job.yaml_params.is_nvme():
-            if storage_prep_flag == "dcpm":
-                storage_prep_flag = "dcpm_nvme"
-            elif storage_prep_flag == "ram":
-                storage_prep_flag = "ram_nvme"
-            else:
-                storage_prep_flag = "nvme"
-            self.log.info("Performing NVMe storage prepare in <format> mode")
-            # Make sure log file has been created for ownership change
-            lfile = self.runner.job.yaml_params.server_params[-1].log_file.value
-            if lfile is not None:
-                self.log.info("Creating log file")
-                cmd_touch_log = "touch {}".format(lfile)
-                pcmd(self._hosts, cmd_touch_log, False)
-        if storage_prep_flag != "ram":
-            storage_prepare(self._hosts, getpass.getuser(), storage_prep_flag)
-            self.runner.mca.value = {"plm_rsh_args": "-l root"}
->>>>>>> a58819a8
 
         Returns:
             list: a list of '<host>:<port>' entries for each host
 
         """
-        port = self.get_config_value("port")
-        return [":".join([host, port]) for host in self._hosts]
+        return self._get_port_list(self._hosts)
+
+    def get_access_port_list(self):
+        """Get a list of access point hosts and port numbers.
+
+        Returns:
+            list: a list of '<host>:<port>' entries for each access point host
+
+        """
+        # For now only include the first host in the access point list
+        hosts = self.manager.job.yaml.other_params.access_points.hosts[:1]
+        return self._get_port_list(hosts)
 
     def prepare(self):
         """Prepare the host to run the server."""
@@ -857,14 +804,16 @@
         if self.manager.job.using_nvme or self.manager.job.using_dcpm:
             self.log.info("Preparing storage in <format> mode")
             self.prepare_storage("root")
-            self.manager.mca.value = {"plm_rsh_args": "-l root"}
+            if hasattr(self.manager, "mca"):
+                self.manager.mca.update(
+                    {"plm_rsh_args": "-l root"}, "orterun.mca", True)
 
     def start(self):
         """Start the server through the runner."""
         # Create the daos_server yaml file
         self.manager.job.create_yaml_file()
 
-        # Update dmg command params to reflect access to the server
+        # Update dmg command params to reflect access to all of the servers
         self.dmg.hostlist.update(
             ",".join(self.get_host_port_list()), "dmg.hostlist")
         self.dmg.insecure.update(
@@ -873,30 +822,31 @@
         # Prepare the servers
         self.prepare()
 
-        # Start the servers
+        # Start the servers and wait for each host to require a SCM format
         self.log.info(
             "--- STARTING SERVERS ON %s ---",
             ", ".join([host.upper() for host in self._hosts]))
+        self.manager.job.update_pattern("format")
         try:
             self.manager.run()
-        except CommandFailure as details:
-            self.log.info("<SERVER> Exception occurred: %s", str(details))
-            # Kill the subprocess, anything that might have started
+        except CommandFailure as error:
             self.kill()
             raise ServerFailed(
-                "Failed to start server in {} mode.".format(
-                    self.manager.job.mode))
-
-        if self.manager.job.using_nvme or self.manager.job.using_dcpm:
-            # Format storage and wait for server to change ownership
-            self.log.info("Formatting hosts: <%s>", self._hosts)
-            self.dmg.storage_format()
-
-            self.manager.job.update_pattern("normal")
-            try:
-                self.manager.job.check_subprocess_status(self.manager.process)
-            except CommandFailure as error:
-                self.log.info("Failed to start after format: %s", str(error))
+                "Failed to start servers before format: {}".format(error))
+
+        # Format storage and wait for server to change ownership
+        self.log.info("Formatting hosts: <%s>", self._hosts)
+        self.dmg.storage_format()
+
+        # Wait for all the doas_io_servers to start
+        self.manager.job.update_pattern("normal")
+        if not self.manager.job.check_subprocess_status(self.manager.process):
+            self.kill()
+            raise ServerFailed("Failed to start servers after format")
+
+        # Update the dmg command host list to work with pool create/destroy
+        self.dmg.hostlist.update(
+            ",".join(self.get_access_port_list()), "dmg.hostlist")
 
         return True
 
