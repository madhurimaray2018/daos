#!/usr/bin/python
"""
  (C) Copyright 2018-2019 Intel Corporation.

  Licensed under the Apache License, Version 2.0 (the "License");
  you may not use this file except in compliance with the License.
  You may obtain a copy of the License at

      http://www.apache.org/licenses/LICENSE-2.0

  Unless required by applicable law or agreed to in writing, software
  distributed under the License is distributed on an "AS IS" BASIS,
  WITHOUT WARRANTIES OR CONDITIONS OF ANY KIND, either express or implied.
  See the License for the specific language governing permissions and
  limitations under the License.

  GOVERNMENT LICENSE RIGHTS-OPEN SOURCE SOFTWARE
  The Government's rights to use, modify, reproduce, release, perform, display,
  or disclose this software are subject to the terms of the Apache License as
  provided in Contract No. B609815.
  Any reproduction of computer software, computer software documentation, or
  portions thereof marked with this legend must also reproduce the markings.
"""
from __future__ import print_function

import getpass
import re

from command_utils import CommandWithSubCommand, CommandWithParameters
from command_utils import FormattedParameter, CommandFailure


class DmgCommand(CommandWithSubCommand):
    """Defines a object representing a dmg command."""

    def __init__(self, path):
        """Create a dmg Command object."""
        super(DmgCommand, self).__init__("/run/dmg/*", "dmg", path)

        self.hostlist = FormattedParameter("-l {}")
        self.hostfile = FormattedParameter("-f {}")
        self.configpath = FormattedParameter("-o {}")
        self.insecure = FormattedParameter("-i", True)
        self.debug = FormattedParameter("-d", False)
        self.json = FormattedParameter("-j", False)

    def set_hostlist(self, manager):
        """Set the dmg hostlist parameter with the daos server/agent info.

        Use the daos server/agent access points port and list of hosts to define
        the dmg --hostlist command line parameter.

        Args:
            manager (SubprocessManager): daos server/agent process manager
        """
        port = manager.get_config_value("port")
        hostlist = [":".join([host, str(port)]) for host in manager.hosts]
        self.hostlist.update(",".join(hostlist), "dmg.hostlist")

    def get_sub_command_class(self):
        # pylint: disable=redefined-variable-type
        """Get the dmg sub command object based upon the sub-command."""
        if self.sub_command.value == "network":
            self.sub_command_class = self.NetworkSubCommand()
        elif self.sub_command.value == "pool":
            self.sub_command_class = self.PoolSubCommand()
        elif self.sub_command.value == "storage":
            self.sub_command_class = self.StorageSubCommand()
        elif self.sub_command.value == "system":
            self.sub_command_class = self.SystemSubCommand()
        else:
            self.sub_command_class = None

    class NetworkSubCommand(CommandWithSubCommand):
        """Defines an object for the dmg network sub command."""

        def __init__(self):
            """Create a dmg network subcommand object."""
            super(DmgCommand.NetworkSubCommand, self).__init__(
                "/run/dmg/network/*", "network")

        def get_sub_command_class(self):
            # pylint: disable=redefined-variable-type
            """Get the dmg network sub command object."""
            if self.sub_command.value == "scan":
                self.sub_command_class = self.ScanSubCommand()
            else:
                self.sub_command_class = None

        class ScanSubCommand(CommandWithParameters):
            """Defines an object for the dmg network scan command."""

            def __init__(self):
                """Create a dmg network scan command object."""
                super(
                    DmgCommand.NetworkSubCommand.ScanSubCommand, self).__init__(
                        "/run/dmg/network/scan/*", "scan")
                self.provider = FormattedParameter("-p {}", None)
                self.all = FormattedParameter("-a", False)

    class PoolSubCommand(CommandWithSubCommand):
        """Defines an object for the dmg pool sub command."""

        def __init__(self):
            """Create a dmg pool subcommand object."""
            super(DmgCommand.PoolSubCommand, self).__init__(
                "/run/dmg/pool/*", "pool")

        def get_sub_command_class(self):
            # pylint: disable=redefined-variable-type
            """Get the dmg pool sub command object."""
            if self.sub_command.value == "create":
                self.sub_command_class = self.CreateSubCommand()
            elif self.sub_command.value == "delete-acl":
                self.sub_command_class = self.DeleteAclSubCommand()
            elif self.sub_command.value == "destroy":
                self.sub_command_class = self.DestroySubCommand()
            elif self.sub_command.value == "get-acl":
                self.sub_command_class = self.GetAclSubCommand()
            elif self.sub_command.value == "overwrite-acl":
                self.sub_command_class = self.OverwriteAclSubCommand()
            elif self.sub_command.value == "update-acl":
                self.sub_command_class = self.UpdateAclSubCommand()
            else:
                self.sub_command_class = None

        class CreateSubCommand(CommandWithParameters):
            """Defines an object for the dmg pool create command."""

            def __init__(self):
                """Create a dmg pool create command object."""
                super(
                    DmgCommand.PoolSubCommand.CreateSubCommand,
                    self).__init__(
                        "/run/dmg/pool/create/*", "create")
                self.group = FormattedParameter("-g {}", None)
                self.user = FormattedParameter("-u {}", None)
                self.acl_file = FormattedParameter("-a {}", None)
                self.scm_size = FormattedParameter("-s {}", None)
                self.nvme_size = FormattedParameter("-n {}", None)
                self.ranks = FormattedParameter("-r {}", None)
                self.nsvc = FormattedParameter("-v {}", None)
                self.sys = FormattedParameter("-S {}", None)

        class DeleteAclSubCommand(CommandWithParameters):
            """Defines an object for the dmg pool delete-acl command."""

            def __init__(self):
                """Create a dmg pool delete-acl command object."""
                super(
                    DmgCommand.PoolSubCommand.DeleteAclSubCommand,
                    self).__init__(
                        "/run/dmg/pool/delete-acl/*", "delete-acl")
                self.pool = FormattedParameter("--pool={}", None)
                self.principal = FormattedParameter("-p {}", None)

        class DestroySubCommand(CommandWithParameters):
            """Defines an object for the dmg pool destroy command."""

            def __init__(self):
                """Create a dmg pool destroy command object."""
                super(
                    DmgCommand.PoolSubCommand.DestroySubCommand,
                    self).__init__(
                        "/run/dmg/pool/destroy/*", "destroy")
                self.pool = FormattedParameter("--pool={}", None)
                self.force = FormattedParameter("-f", False)

        class GetAclSubCommand(CommandWithParameters):
            """Defines an object for the dmg pool get-acl command."""

            def __init__(self):
                """Create a dmg pool get-acl command object."""
                super(
                    DmgCommand.PoolSubCommand.GetAclSubCommand,
                    self).__init__(
                        "/run/dmg/pool/get-acl/*", "get-acl")
                self.pool = FormattedParameter("--pool={}", None)

        class OverwriteAclSubCommand(CommandWithParameters):
            """Defines an object for the dmg pool overwrite-acl command."""

            def __init__(self):
                """Create a dmg pool overwrite-acl command object."""
                super(
                    DmgCommand.PoolSubCommand.OverwriteAclSubCommand,
                    self).__init__(
                        "/run/dmg/pool/overwrite-acl/*", "overwrite-acl")
                self.pool = FormattedParameter("--pool={}", None)
                self.acl_file = FormattedParameter("-a {}", None)

        class UpdateAclSubCommand(CommandWithParameters):
            """Defines an object for the dmg pool update-acl command."""

            def __init__(self):
                """Create a dmg pool update-acl command object."""
                super(
                    DmgCommand.PoolSubCommand.UpdateAclSubCommand,
                    self).__init__(
                        "/run/dmg/pool/update-acl/*", "update-acl")
                self.pool = FormattedParameter("--pool={}", None)
                self.acl_file = FormattedParameter("-a {}", None)
                self.entry = FormattedParameter("-e {}", None)

    class StorageSubCommand(CommandWithSubCommand):
        """Defines an object for the dmg storage sub command."""

        def __init__(self):
            """Create a dmg storage subcommand object."""
            super(DmgCommand.StorageSubCommand, self).__init__(
                "/run/dmg/storage/*", "storage")

        def get_sub_command_class(self):
            # pylint: disable=redefined-variable-type
            """Get the dmg storage sub command object."""
            if self.sub_command.value == "format":
                self.sub_command_class = self.FormatSubCommand()
            elif self.sub_command.value == "prepare":
                self.sub_command_class = self.PrepareSubCommand()
            elif self.sub_command.value == "query":
                self.sub_command_class = self.QuerySubCommand()
            elif self.sub_command.value == "scan":
                self.sub_command_class = self.ScanSubCommand()
            else:
                self.sub_command_class = None

        class FormatSubCommand(CommandWithParameters):
            """Defines an object for the dmg storage format command."""

            def __init__(self):
                """Create a dmg storage format command object."""
                super(
                    DmgCommand.StorageSubCommand.FormatSubCommand,
                    self).__init__(
                        "/run/dmg/storage/format/*", "format")
                self.reformat = FormattedParameter("--reformat", False)

        class PrepareSubCommand(CommandWithParameters):
            """Defines an object for the dmg storage format command."""

            def __init__(self):
                """Create a dmg storage prepare command object."""
                super(
                    DmgCommand.StorageSubCommand.PrepareSubCommand,
                    self).__init__(
                        "/run/dmg/storage/prepare/*", "prepare")
                self.pci_whitelist = FormattedParameter("-w {}", None)
                self.hugepages = FormattedParameter("-p {}", None)
                self.target_user = FormattedParameter("-u {}", None)
                self.nvme_only = FormattedParameter("-n", False)
                self.scm_only = FormattedParameter("-s", False)
                self.reset = FormattedParameter("--reset", False)
                self.force = FormattedParameter("-f", False)

        class QuerySubCommand(CommandWithSubCommand):
            """Defines an object for the dmg query format command."""

            def __init__(self):
                """Create a dmg storage query command object."""
                super(
                    DmgCommand.StorageSubCommand.QuerySubCommand,
                    self).__init__(
                        "/run/dmg/storage/query/*", "query")

            def get_sub_command_class(self):
                # pylint: disable=redefined-variable-type
                """Get the dmg pool sub command object."""
                if self.sub_command.value == "blobstore-health":
                    self.sub_command_class = self.BlobstoreHealthSubCommand()
                elif self.sub_command.value == "smd":
                    self.sub_command_class = self.SmdSubCommand()
                else:
                    self.sub_command_class = None

            class BlobstoreHealthSubCommand(CommandWithParameters):
                """Defines a dmg storage query blobstore-health object."""

                def __init__(self):
                    """Create a dmg storage query blobstore-health object."""
                    super(
                        DmgCommand.StorageSubCommand.QuerySubCommand.
                        BlobstoreHealthSubCommand,
                        self).__init__(
                            "/run/dmg/storage/query/blobstore-health/*",
                            "blobstore-health")
                    self.devuuid = FormattedParameter("-u {}", None)
                    self.tgtid = FormattedParameter("-t {}", None)

            class SmdSubCommand(CommandWithParameters):
                """Defines a dmg storage query smd object."""

                def __init__(self):
                    """Create a dmg storage query smd object."""
                    super(
                        DmgCommand.StorageSubCommand.QuerySubCommand.
                        SmdSubCommand,
                        self).__init__(
                            "/run/dmg/storage/query/nvme-health/*",
                            "nvme-health")
                    self.devices = FormattedParameter("-d", False)
                    self.pools = FormattedParameter("-p", False)

        class ScanSubCommand(CommandWithParameters):
            """Defines an object for the dmg storage scan command."""

            def __init__(self):
                """Create a dmg storage scan command object."""
                super(
                    DmgCommand.StorageSubCommand.ScanSubCommand,
                    self).__init__(
                        "/run/dmg/storage/scan/*", "scan")
                self.summary = FormattedParameter("-m", False)

    class SystemSubCommand(CommandWithSubCommand):
        """Defines an object for the dmg system sub command."""

        def __init__(self):
            """Create a dmg system subcommand object."""
            super(DmgCommand.SystemSubCommand, self).__init__(
                "/run/dmg/system/*", "system")


def storage_scan(path, hosts, insecure=True):
    """Execute scan command through dmg tool to servers provided.

    Args:
        path (str): path to tool's binary
        hosts (list): list of servers to run scan on.
        insecure (bool): toggle insecure mode

    Returns:
        Avocado CmdResult object that contains exit status, stdout information.

    """
    # Create and setup the command
    dmg = DmgCommand(path)
    dmg.insecure.value = insecure
    dmg.hostlist.value = hosts
    dmg.set_sub_command("storage")
    dmg.sub_command_class.set_sub_command("scan")

    try:
        result = dmg.run()
    except CommandFailure as details:
        print("<dmg> command failed: {}".format(details))
        return None

    return result


def storage_format(path, hosts, insecure=True):
    """Execute format command through dmg tool to servers provided.

    Args:
        path (str): path to tool's binary
        hosts (list): list of servers to run format on.
        insecure (bool): toggle insecure mode

    Returns:
        Avocado CmdResult object that contains exit status, stdout information.

    """
    # Create and setup the command
    dmg = DmgCommand(path)
    dmg.sudo = True
    dmg.insecure.value = insecure
    dmg.hostlist.value = hosts
    dmg.set_sub_command("storage")
    dmg.sub_command_class.set_sub_command("format")

    try:
        result = dmg.run()
    except CommandFailure as details:
        print("<dmg> command failed: {}".format(details))
        return None

    return result


def storage_prep(path, hosts, user=None, hugepages="4096", nvme=False,
                 scm=False, insecure=True):
    """Execute prepare command through dmg tool to servers provided.

    Args:
        path (str): path to tool's binary
        hosts (list): list of servers to run prepare on.
        user (str, optional): User with privileges. Defaults to False.
        hugepages (str, optional): Hugepages to allocate. Defaults to "4096".
        nvme (bool, optional): Perform prep on nvme. Defaults to False.
        scm (bool, optional): Perform prep on scm. Defaults to False.
        insecure (bool): toggle insecure mode

    Returns:
        Avocado CmdResult object that contains exit status, stdout information.

    """
    # Create and setup the command
    dmg = DmgCommand(path)
    dmg.insecure.value = insecure
    dmg.hostlist.value = hosts
    dmg.set_sub_command("storage")
    dmg.sub_command_class.set_sub_command("prepare")
    dmg.sub_command_class.sub_command_class.nvme_only.value = nvme
    dmg.sub_command_class.sub_command_class.scm_only.value = scm
    dmg.sub_command_class.sub_command_class.target_user.value = \
        getpass.getuser() if user is None else user
    dmg.sub_command_class.sub_command_class.hugepages.value = hugepages
    dmg.sub_command_class.sub_command_class.force.value = True

    try:
        result = dmg.run()
    except CommandFailure as details:
        print("<dmg> command failed: {}".format(details))
        return None

    return result


def storage_reset(path, hosts, nvme=False, scm=False, user=None,
                  hugepages="4096", insecure=True):
    """Execute prepare reset command through dmg tool to servers provided.

    Args:
        path (str): path to tool's binary.
        hosts (list): list of servers to run prepare on.
        nvme (bool): if true, nvme flag will be appended to command.
        scm (bool): if true, scm flag will be appended to command.
        user (str, optional): User with privileges. Defaults to False.
        hugepages (str, optional): Hugepages to allocate. Defaults to "4096".
        insecure (bool): toggle insecure mode

    Returns:
        Avocado CmdResult object that contains exit status, stdout information.

    """
    # Create and setup the command
    dmg = DmgCommand(path)
    dmg.insecure.value = insecure
    dmg.hostlist.value = hosts
    dmg.set_sub_command("storage")
    dmg.sub_command_class.set_sub_command("prepare")
    dmg.sub_command_class.sub_command_class.nvme_only.value = nvme
    dmg.sub_command_class.sub_command_class.scm_only.value = scm
    dmg.sub_command_class.sub_command_class.target_user.value = user
    dmg.sub_command_class.sub_command_class.hugepages.value = hugepages
    dmg.sub_command_class.sub_command_class.reset.value = True
    dmg.sub_command_class.sub_command_class.force.value = True

    try:
        result = dmg.run()
    except CommandFailure as details:
        print("<dmg> command failed: {}".format(details))
        return None

    return result


def pool_create(path, scm_size, host_port=None, insecure=True, group=None,
                user=None, acl_file=None, nvme_size=None, ranks=None,
                nsvc=None, sys=None):
    # pylint: disable=too-many-arguments
    """Execute pool create command through dmg tool to servers provided.

    Args:
        path (str): Path to the directory of dmg binary.
        host_port (str, optional): Comma separated list of Host:Port where
            daos_server runs. e.g., wolf-31:10001,wolf-32:10001. Use 10001 for
            the default port number. This number is defined in
            daos_avocado_test.yaml
        scm_size (str): SCM size value passed into the command.
        insecure (bool, optional): Insecure mode. Defaults to True.
        group (str, otional): Group with privileges. Defaults to None.
        user (str, optional): User with privileges. Defaults to None.
        acl_file (str, optional): Access Control List file path for DAOS pool.
            Defaults to None.
        nvme_size (str, optional): NVMe size. Defaults to None.
        ranks (str, optional): Storage server unique identifiers (ranks) for
            DAOS pool
        nsvc (str, optional): Number of pool service replicas. Defaults to
            None, in which case 1 is used by the dmg binary in default.
        sys (str, optional): DAOS system that pool is to be a part of. Defaults
            to None, in which case daos_server is used by the dmg binary in
            default.

    Returns:
        CmdResult: Object that contains exit status, stdout, and other
            information.

    """
    # Create and setup the command
    dmg = DmgCommand(path)
    dmg.insecure.value = insecure
    dmg.hostlist.value = host_port
    dmg.set_sub_command("pool")
    dmg.sub_command_class.set_sub_command("create")
    dmg.sub_command_class.sub_command_class.group.value = group
    dmg.sub_command_class.sub_command_class.user.value = user
    dmg.sub_command_class.sub_command_class.acl_file.value = acl_file
    dmg.sub_command_class.sub_command_class.scm_size.value = scm_size
    dmg.sub_command_class.sub_command_class.nvme_size.value = nvme_size
    dmg.sub_command_class.sub_command_class.ranks.value = ranks
    dmg.sub_command_class.sub_command_class.nsvc.value = nsvc
    dmg.sub_command_class.sub_command_class.sys.value = sys

    try:
        result = dmg.run()
    except CommandFailure as details:
        print("Pool create command failed: {}".format(details))
        return None

    return result


<<<<<<< HEAD
def pool_destroy(path, host_port, pool_uuid, insecure=True, force=True):
    """Execute pool destroy command through dmg tool to servers provided.
=======
def pool_destroy(path, pool_uuid, host_port=None, insecure=True, force=True):
    """ Execute pool destroy command through dmg tool to servers provided.
>>>>>>> 7cc334c6

    Args:
        path (str): Path to the directory of dmg binary.
        host_port (str, optional): Comma separated list of Host:Port where
            daos_server runs. e.g., wolf-31:10001,wolf-32:10001. Use 10001 for
            the default port number. This number is defined in
            daos_avocado_test.yaml
        pool_uuid (str): Pool UUID to destroy.
        insecure (bool, optional): Insecure mode. Defaults to True.
        foce (bool, optional): Force removal of DAOS pool. Defaults to True.

    Returns:
        CmdResult: Object that contains exit status, stdout, and other
            information.

    """
    # Create and setup the command
    dmg = DmgCommand(path)
    dmg.insecure.value = insecure
    dmg.hostlist.value = host_port
    dmg.set_sub_command("pool")
    dmg.sub_command_class.set_sub_command("destroy")
    dmg.sub_command_class.sub_command_class.pool.value = pool_uuid
    dmg.sub_command_class.sub_command_class.force.value = force

    try:
        result = dmg.run()
    except CommandFailure as details:
        print("Pool destroy command failed: {}".format(details))
        return None

    return result


def get_pool_uuid_service_replicas_from_stdout(stdout_str):
    """Get Pool UUID and Service replicas from stdout.

    stdout_str is something like:
    Active connections: [wolf-3:10001]
    Creating DAOS pool with 100MB SCM and 0B NvMe storage (1.000 ratio)
    Pool-create command SUCCEEDED: UUID: 9cf5be2d-083d-4f6b-9f3e-38d771ee313f,
    Service replicas: 0

    This method makes it easy to create a test.

    Args:
        stdout_str (str): Output of pool create command.

    Returns:
<<<<<<< HEAD
        str: Pool UUID if found. Otherwise None.

=======
        Tuple (str, str): Tuple that contains two items; Pool UUID and Service
            replicas if found. If not found, the tuple contains None.
>>>>>>> 7cc334c6
    """
    # Find the following with regex. One or more of whitespace after "UUID:"
    # followed by one of more of number, alphabets, or -. Use parenthesis to
    # get the returned value.
    uuid = None
    svc = None
    match = re.search(r" UUID: (.+), Service replicas: (.+)", stdout_str)
    if match:
        uuid = match.group(1)
        svc = match.group(2)
    return uuid, svc<|MERGE_RESOLUTION|>--- conflicted
+++ resolved
@@ -511,21 +511,16 @@
     return result
 
 
-<<<<<<< HEAD
-def pool_destroy(path, host_port, pool_uuid, insecure=True, force=True):
+def pool_destroy(path, pool_uuid, host_port=None, insecure=True, force=True):
     """Execute pool destroy command through dmg tool to servers provided.
-=======
-def pool_destroy(path, pool_uuid, host_port=None, insecure=True, force=True):
-    """ Execute pool destroy command through dmg tool to servers provided.
->>>>>>> 7cc334c6
 
     Args:
         path (str): Path to the directory of dmg binary.
+        pool_uuid (str): Pool UUID to destroy.
         host_port (str, optional): Comma separated list of Host:Port where
             daos_server runs. e.g., wolf-31:10001,wolf-32:10001. Use 10001 for
             the default port number. This number is defined in
             daos_avocado_test.yaml
-        pool_uuid (str): Pool UUID to destroy.
         insecure (bool, optional): Insecure mode. Defaults to True.
         foce (bool, optional): Force removal of DAOS pool. Defaults to True.
 
@@ -567,13 +562,9 @@
         stdout_str (str): Output of pool create command.
 
     Returns:
-<<<<<<< HEAD
-        str: Pool UUID if found. Otherwise None.
-
-=======
         Tuple (str, str): Tuple that contains two items; Pool UUID and Service
             replicas if found. If not found, the tuple contains None.
->>>>>>> 7cc334c6
+
     """
     # Find the following with regex. One or more of whitespace after "UUID:"
     # followed by one of more of number, alphabets, or -. Use parenthesis to
