--- conflicted
+++ resolved
@@ -1,7 +1,6 @@
 #!/usr/bin/python
 '''
-<<<<<<< HEAD
-  (C) Copyright 2019 Intel Corporation.
+  (C) Copyright 2020 Intel Corporation.
 
   Licensed under the Apache License, Version 2.0 (the "License");
   you may not use this file except in compliance with the License.
@@ -22,41 +21,11 @@
   Any reproduction of computer software, computer software documentation, or
   portions thereof marked with this legend must also reproduce the markings.
 '''
-=======
-    (C) Copyright 2020 Intel Corporation.
-
-    Licensed under the Apache License, Version 2.0 (the "License");
-    you may not use this file except in compliance with the License.
-    You may obtain a copy of the License at
-
-    http://www.apache.org/licenses/LICENSE-2.0
-
-    Unless required by applicable law or agreed to in writing, software
-    distributed under the License is distributed on an "AS IS" BASIS,
-    WITHOUT WARRANTIES OR CONDITIONS OF ANY KIND, either express or implied.
-    See the License for the specific language governing permissions and
-    limitations under the License.
-
-    GOVERNMENT LICENSE RIGHTS-OPEN SOURCE SOFTWARE
-    The Government's rights to use, modify, reproduce, release, perform,
-    display, or disclose this software are subject to the terms of the Apache
-    License as provided in Contract No. B609815.
-    Any reproduction of computer software, computer software documentation, or
-    portions thereof marked with this legend must also reproduce the markings.
-    '''
-from __future__    import print_function
-
->>>>>>> 0d58d472
 import os
 
 from apricot import TestWithServers
 from mpio_utils import MpioUtils, MpioFailed
-<<<<<<< HEAD
-from pydaos.raw import DaosPool, DaosApiError
 from write_host_file import write_host_file
-=======
-from test_utils_pool import TestPool
->>>>>>> 0d58d472
 
 
 class LlnlMpi4pyHdf5(TestWithServers):
@@ -65,16 +34,6 @@
     :avocado: recursive
     """
 
-    def setUp(self):
-        """Set up each LlnlMpi4pyHdf5 test."""
-        super(LlnlMpi4pyHdf5, self).setUp()
-
-        # initialize a python pool object then create the underlying
-        self.pool = TestPool(
-            self.context, dmg_command=self.get_dmg_command())
-        self.pool.get_params(self)
-        self.pool.create()
-
     def run_test(self, test_repo, test_name):
         """Execute the specified test.
 
@@ -82,42 +41,24 @@
             test_repo (str): location of test repository
             test_name (str): name of the test to be run
         """
+        # Create a pool
+        self.add_pool(connect=False)
+
         # initialize MpioUtils
         mpio = MpioUtils()
         if not mpio.mpich_installed(self.hostlist_clients):
             self.fail("Exiting Test: Mpich not installed")
 
-        # initialise test specific variables
+        # initialize test specific variables
         client_processes = self.params.get("np", '/run/client_processes/')
+        hostfile = write_host_file(self.hostlist_clients, self.workdir, None)
 
         try:
             # running tests
-<<<<<<< HEAD
-            hostfile = write_host_file(
-                self.hostlist_clients, self.workdir, None)
             mpio.run_llnl_mpi4py_hdf5(
-                hostfile, pool_uuid, test_repo, test_name, client_processes)
+                hostfile, self.pool.uuid, test_repo, test_name,
+                client_processes)
 
-            # Parsing output to look for failures
-            # stderr directed to stdout
-            stdout = self.logdir + "/stdout"
-            searchfile = open(stdout, "r")
-            error_message = ["non-zero exit code", "MPI_Abort", "MPI_ABORT",
-                             "ERROR"]
-
-            for line in searchfile:
-                # pylint: disable=C0200
-                for i in range(len(error_message)):
-                    if error_message[i] in line:
-                        self.fail("Test Failed with error_message: {}"
-                                  .format(error_message[i]))
-
-        except (MpioFailed, DaosApiError) as excep:
-            self.fail("<{0} Test Failed> \n{1}".format(test_name, excep))
-=======
-            self.mpio.run_llnl_mpi4py_hdf5(
-                self.hostfile_clients, self.pool.uuid, test_repo, test_name,
-                client_processes)
         except MpioFailed as excep:
             self.fail("<{0} Test Failed> \n{1}".format(test_name, excep))
 
@@ -132,5 +73,4 @@
             for error in error_message:
                 if error in line:
                     self.fail(
-                        "Test Failed with error_message: {}".format(error))
->>>>>>> 0d58d472
+                        "Test Failed with error_message: {}".format(error))