--- conflicted
+++ resolved
@@ -26,16 +26,9 @@
 import sys
 import ctypes
 import avocado
-<<<<<<< HEAD
-
-from apricot import TestWithServers
-from pydaos.raw import DaosPool, DaosContainer, IORequest, DaosApiError
-=======
 
 from apricot import TestWithServers
 from pydaos.raw import DaosContainer, IORequest, DaosApiError
-
->>>>>>> cbf85aa0
 
 
 class CreateManyDkeys(TestWithServers):
@@ -48,21 +41,6 @@
     :avocado: recursive
     """
 
-<<<<<<< HEAD
-    def setUp(self):
-        """Set up each test case."""
-        super(CreateManyDkeys, self).setUp()
-        self.pool = DaosPool(self.context)
-        self.pool.create(self.params.get("mode", '/run/pool/createmode/*'),
-                         os.geteuid(),
-                         os.getegid(),
-                         self.params.get("size", '/run/pool/createsize/*'),
-                         self.params.get("setname", '/run/pool/createset/*'),
-                         None)
-        self.pool.connect(1 << 1)
-
-=======
->>>>>>> cbf85aa0
     def write_a_bunch_of_values(self, how_many):
         """Write a bunch of values.
 
@@ -129,7 +107,6 @@
     def test_many_dkeys(self):
         """Test ID: DAOS-1701.
 
-<<<<<<< HEAD
         Test Description:
             Test many of dkeys in same object.
 
@@ -139,10 +116,7 @@
 
         :avocado: tags=all,full_regression,small,object,many_dkeys
         """
-=======
-        """
-        self.prepare_pool()
->>>>>>> cbf85aa0
+        self.add_pool()
         no_of_dkeys = self.params.get("number_of_dkeys", '/run/dkeys/')
 
         # write a lot of individual data items, verify them, then destroy
