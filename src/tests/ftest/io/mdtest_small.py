--- conflicted
+++ resolved
@@ -26,11 +26,7 @@
 
 
 class MdtestSmall(MdtestBase):
-<<<<<<< HEAD
     # pylint: disable=too-few-public-methods,too-many-ancestors
-=======
-    # pylint: disable=too-many-ancestors
->>>>>>> 5f4b3561
     """Test class Description: Runs Mdtest with in small config.
 
     :avocado: recursive
@@ -52,11 +48,7 @@
             read bytes: 0|4K
             depth of hierarchical directory structure: 0|5
 
-<<<<<<< HEAD
-        :avocado: tags=all,pr,hw,mdtest,mdtestsmall
-=======
         :avocado: tags=all,pr,hw,medium,mdtest,mdtestsmall
->>>>>>> 5f4b3561
         """
         # local params
         mdtest_params = self.params.get("mdtest_params", "/run/mdtest/*")
