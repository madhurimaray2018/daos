--- conflicted
+++ resolved
@@ -31,11 +31,7 @@
 
 
 def container_write(container, record, array_size=None):
-<<<<<<< HEAD
     """Write data to a container.
-=======
-    """Write to a container.
->>>>>>> 5f4b3561
 
     Args:
         container: instance of TestContainer
@@ -54,11 +50,7 @@
 
 
 def container_read(container, array_size=None):
-<<<<<<< HEAD
-    """Read and verify the written data in the container.
-=======
     """Read and verify the written data.
->>>>>>> 5f4b3561
 
     Args:
         container: instance of TestContainer
@@ -186,11 +178,7 @@
             Verify the objects are being created and the data is not
             corrupted.
 
-<<<<<<< HEAD
-        :avocado: tags=nvme,pr,hw,nvme_object_single_pool,medium,nvme_object
-=======
         :avocado: tags=all,pr,hw,medium,nvme_object_single_pool,nvme_object
->>>>>>> 5f4b3561
         """
         # perform multiple object writes to a single pool
         test_runner(self, self.pool_size[0], self.record_size[:-1], 0,
@@ -209,13 +197,8 @@
             Verify the objects are being created and the data is not
             corrupted.
 
-<<<<<<< HEAD
-        :avocado: tags=nvme,full_regression,hw,nvme_object_multiple_pools
-        :avocado: tags=medium,nvme_object
-=======
         :avocado: tags=all,full_regression,hw,medium,nvme_object_multiple_pools
         :avocado: tags=nvme_object
->>>>>>> 5f4b3561
         """
         # thread to perform simulatneous object writes to multiple pools
         threads = []
