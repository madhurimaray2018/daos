--- conflicted
+++ resolved
@@ -362,17 +362,13 @@
  * @param[in]	obj		the daos_csummer obj
  * @param[in]	iods		list of iods
  * @param[in]	nr		number of iods
-<<<<<<< HEAD
- * @param[out]	p_iods_csums	pointer that will reference the
-=======
  * @param[in]	akey_only	Only calcualte the checksum for the iod name
  * @param[in]	singv_los	Optional layout description for single values,
  *				as for erasure-coding single value possibly
  *				distributed to multiple targets. When it is NULL
  *				it means replica object, or EC object located
  *				in single target.
- * @param[in]	p_iods_csums	pointer that will reference the
->>>>>>> 852e29f2
+ * @param[out]	p_iods_csums	pointer that will reference the
  *				the memory allocated
  * @return			number of iod_csums allocated, or
  *				negative if error
