--- conflicted
+++ resolved
@@ -6,11 +6,7 @@
 
 Name:          daos
 Version:       1.1.0
-<<<<<<< HEAD
-Release:       5%{?relval}%{?dist}
-=======
-Release:       7%{?relval}%{?dist}
->>>>>>> faf1d53d
+Release:       8%{?relval}%{?dist}
 Summary:       DAOS Storage Engine
 
 License:       Apache
@@ -346,10 +342,9 @@
 %{_libdir}/*.a
 
 %changelog
-<<<<<<< HEAD
-* Thu Mar 26 2020 Tom Nabarro <tom.nabarro@intel.com> - 1.1.0-5
-- Remove max. version of spdk
-=======
+* Mon Mar 30 2020 Tom Nabarro <tom.nabarro@intel.com> - 1.1.0-8
+- Remove max. version of spdk, use whatever is provided
+
 * Thu Mar 26 2020 Michael MacDonald <mjmac.macdonald@intel.com> 1.1.0-7
 - Add systemd scriptlets for managing daos_server/daos_admin services
 
@@ -358,7 +353,6 @@
 
 * Tue Mar 24 2020 Jeffrey V. Olivier <jeffrey.v.olivier@intel.com> - 1.1.0-5
 - Remove cart as an external dependence
->>>>>>> faf1d53d
 
 * Mon Mar 23 2020 Jeffrey V. Olivier <jeffrey.v.olivier@intel.com> - 1.1.0-4
 - Remove scons_local as depedency
